--- conflicted
+++ resolved
@@ -88,12 +88,6 @@
     restore_bgc     = .false.
     scale_bgc       = .false.
     solve_zsal      = .false.
-<<<<<<< HEAD
-    sil_data_type   = 'default'
-    nit_data_type   = 'default'
-    fe_data_type    = 'default'
-=======
->>>>>>> 499c6ff7
     tr_bgc_Nit      = .false.
     tr_bgc_C        = .false.
     tr_bgc_chl      = .false.
