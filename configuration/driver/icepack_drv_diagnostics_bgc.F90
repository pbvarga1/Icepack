--- conflicted
+++ resolved
@@ -120,12 +120,7 @@
 
       use icepack_drv_arrays_column, only: ocean_bio, zfswin, fbio_atmice, fbio_snoice
       use icepack_drv_arrays_column, only: Zoo, grow_net, ice_bio_net, trcrn_sw
-<<<<<<< HEAD
-      use icepack_drv_parameters,    only: max_algae, max_aero, max_dic, max_doc, max_don
-      use icepack_drv_parameters,    only: max_fe, dEdd_algae, skl_bgc, z_tracers
-=======
       use icepack_drv_parameters,    only: skl_bgc, z_tracers, dEdd_algae
->>>>>>> a4a0b9b3
       use icepack_drv_constants,     only: c0, mps_to_cmpdy, c100, p5, c1, secday
       use icepack_drv_domain_size,   only: ncat, nltrcr, nblyr, n_algae, n_zaero
       use icepack_drv_domain_size,   only: n_dic, n_doc, n_don, n_fed, n_fep, nilyr, nslyr
