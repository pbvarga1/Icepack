--- conflicted
+++ resolved
@@ -7,30 +7,20 @@
       module icepack_drv_forcing
 
       use icepack_kinds_mod
-<<<<<<< HEAD
       use icepack_drv_domain_size, only: ncat, nx
       use icepack_drv_calendar, only: time, nyr, dayyr, mday, month, &
          daymo, daycal, &
          dt, yday , days_per_year
       use icepack_drv_constants, only: nu_diag, nu_forcing, secday
-=======
-      use icepack_drv_calendar, only: time, nyr, dayyr, mday, month, &
-         daymo, daycal
-      use icepack_drv_constants, only: nu_diag
->>>>>>> f95e3915
       use icepack_intfc_shared, only: calc_strair
 
       implicit none
       private
-<<<<<<< HEAD
       public :: init_forcing, get_forcing, &
           read_clim_data, &
           interpolate_data, interp_coeff, interp_coeff_monthly, &
           read_data_point
 
-=======
-      public :: init_forcing, get_forcing
->>>>>>> f95e3915
       save
 
       integer (kind=int_kind), parameter :: &
@@ -68,12 +58,8 @@
           swvdf_data, &
           swidr_data, &
           swidf_data, &
-<<<<<<< HEAD
            zlvl_data, &
           hmix_data
-=======
-           zlvl_data
->>>>>>> f95e3915
 
       character(char_len), public :: & 
          atm_data_format, & ! 'bin'=binary or 'nc'=netcdf
@@ -81,13 +67,9 @@
          bgc_data_format, & ! 'bin'=binary or 'nc'=netcdf
          atm_data_type,   & ! 'default', 'clim', 'GOFS'
          ocn_data_type,   & ! 'default'
-<<<<<<< HEAD
          bgc_data_type,   & ! 'default'
          sss_data_type,   & ! 'default', 'clim', 'ncar', 'oned'
          sst_data_type,   & ! 'default', 'clim', 'ncar', 'oned',
-=======
-         bgc_data_type,   & ! 'default', 
->>>>>>> f95e3915
          precip_units       ! 'mm_per_month', 'mm_per_sec', 'mks'
  
       character(char_len_long), public :: & 
@@ -171,7 +153,6 @@
 
       if (trim(atm_data_type(1:4)) == 'GOFS') call atm_GOFS
       if (trim(atm_data_type(1:4)) == 'clim') call atm_climatological
-<<<<<<< HEAD
       if (trim(atm_data_type) == 'ISPOL') call atm_ISPOL
       if (trim(atm_data_type) == 'NICE') call atm_NICE
 
@@ -188,8 +169,6 @@
           trim(sss_data_type) == 'ISPOL') then
         call ocn_ISPOL
       endif
-=======
->>>>>>> f95e3915
 
       call prepare_forcing (Tair_data,     fsw_data,      &
                             cldf_data,     flw_data,      &
@@ -214,14 +193,11 @@
 ! the time step and the data both start Jan 1.
 
       use icepack_constants, only: c0, c1
-      use icepack_drv_flux, only: Tair, potT, rhoa, uatm, vatm, wind, &
+      use icepack_drv_flux, only: zlvl, Tair, potT, rhoa, uatm, vatm, wind, &
          strax, stray, fsw, swvdr, swvdf, swidr, swidf, Qa, flw, frain, &
          fsnow, sst, sss, uocn, vocn, qdp
-<<<<<<< HEAD
 
       use icepack_intfc_shared, only: restore_bgc
-=======
->>>>>>> f95e3915
 
       integer (kind=int_kind), intent(in) :: &
          timestep         ! time step index
@@ -237,7 +213,6 @@
       real (kind=dbl_kind) :: &
          c1intp, c2intp   ! interpolation coefficients
 
-<<<<<<< HEAD
       integer (kind=int_kind) :: &  !cn ispol stuff
           recnum, dataloc, maxrec
 
@@ -247,8 +222,6 @@
       real (kind=dbl_kind), parameter :: &    
          lapse_rate = 0.0065_dbl_kind      ! (K/m) lapse rate over sea level
 
-=======
->>>>>>> f95e3915
       if (trim(atm_data_type) == 'GOFS') then
          ! calculate data index corresponding to current timestep
          i = mod(timestep-1,ntime)+1 ! repeat forcing cycle
@@ -268,7 +241,6 @@
             mnext = month
          endif
          call interp_coeff_monthly(recslot, c1intp, c2intp)
-<<<<<<< HEAD
         
       elseif (trim(atm_data_type) == 'ISPOL' .or. &
           trim(atm_data_type) == 'NICE') then
@@ -329,8 +301,6 @@
           uocn(:) = c1intp *  uocn_data(mlast) + c2intp *  uocn_data(mnext)
           vocn(:) = c1intp *  vocn_data(mlast) + c2intp *  vocn_data(mnext)
           
-=======
->>>>>>> f95e3915
       endif
 
       ! fill all grid boxes with the same forcing data
@@ -355,48 +325,40 @@
 
         qdp(:) = c1intp *   qdp_data(mlast) + c2intp *   qdp_data(mnext)
 
-<<<<<<< HEAD
       if (trim(ocn_data_type) == 'default') return
         sst(:) = c1intp *   sst_data(mlast) + c2intp *   sst_data(mnext)
         sss(:) = c1intp *   sss_data(mlast) + c2intp *   sss_data(mnext)
        uocn(:) = c1intp *  uocn_data(mlast) + c2intp *  uocn_data(mnext)
        vocn(:) = c1intp *  vocn_data(mlast) + c2intp *  vocn_data(mnext)
 
-=======
->>>>>>> f95e3915
-!      if (.not. oceanmixed_ice) &
-!        sst(:) = c1intp *   sst_data(mlast) + c2intp *   sst_data(mnext)
-!        sss(:) = c1intp *   sss_data(mlast) + c2intp *   sss_data(mnext)
-!       uocn(:) = c1intp *  uocn_data(mlast) + c2intp *  uocn_data(mnext)
-!       vocn(:) = c1intp *  vocn_data(mlast) + c2intp *  vocn_data(mnext)
-
-! for debugging
-!if (timestep==8760.or.timestep==8761) then
-if (0==1) then ! off
-write (nu_diag,*) 'timestep',timestep, mlast, mnext
-write (nu_diag,*) 'index',mlast,mnext
-write (nu_diag,*) 'flw',flw
-write (nu_diag,*) 'fsw',fsw
-write (nu_diag,*) 'Tair',Tair
-write (nu_diag,*) 'Qa',Qa
-write (nu_diag,*) 'fsnow',fsnow
-write (nu_diag,*) 'frain',frain
-write (nu_diag,*) 'potT',potT
-write (nu_diag,*) 'rhoa',rhoa
-write (nu_diag,*) 'uatm',uatm
-write (nu_diag,*) 'vatm',vatm
-write (nu_diag,*) 'wind',wind
-write (nu_diag,*) 'strax',strax
-write (nu_diag,*) 'stray',stray
-write (nu_diag,*) 'swvdr',swvdr
-write (nu_diag,*) 'swvdf',swvdf
-write (nu_diag,*) 'swidr',swidr
-write (nu_diag,*) 'swidf',swidf
-write (nu_diag,*) 'sst',sst
-write (nu_diag,*) 'sss',sss
-write (nu_diag,*) 'uocn',uocn
-write (nu_diag,*) 'vocn',vocn
-write (nu_diag,*) 'qdp',qdp
+      sst  (:) = sst_data  (i)    ! sea surface temperature
+      sss  (:) = sss_data  (i)    ! sea surface salinity
+      uocn (:) = uocn_data (i)    ! wind velocity components (m/s)
+      vocn (:) = vocn_data (i) 
+
+!for debugging, for now
+if (i==8760) then
+write (nu_diag,*) flw
+write (nu_diag,*) fsw
+write (nu_diag,*) Tair
+write (nu_diag,*) Qa
+write (nu_diag,*) fsnow
+write (nu_diag,*) frain
+write (nu_diag,*) zlvl
+write (nu_diag,*) potT
+write (nu_diag,*) rhoa
+write (nu_diag,*) uatm
+write (nu_diag,*) vatm
+write (nu_diag,*) wind
+write (nu_diag,*) strax
+write (nu_diag,*) stray
+write (nu_diag,*) swvdr
+write (nu_diag,*) swvdf
+write (nu_diag,*) swidr
+write (nu_diag,*) swidf
+write (nu_diag,*) sst
+write (nu_diag,*) uocn
+write (nu_diag,*) vocn
 endif
 
       end subroutine get_forcing
@@ -705,11 +667,7 @@
 !  year (daily, 6-hourly, etc.)
 ! Use interp_coef_monthly for monthly data.
 
-<<<<<<< HEAD
       use icepack_drv_constants, only: c1, p5, secday
-=======
-      use icepack_constants, only: c1, p5, secday
->>>>>>> f95e3915
 
       integer (kind=int_kind), intent(in) :: &
           recnum      , & ! record number for current data value
@@ -762,7 +720,6 @@
 
 !=======================================================================
 
-<<<<<<< HEAD
     subroutine atm_ISPOL           
 
       integer (kind=int_kind) :: &
@@ -1759,8 +1716,6 @@
 
 !=======================================================================
 
-=======
->>>>>>> f95e3915
       end module icepack_drv_forcing
 
 !=======================================================================