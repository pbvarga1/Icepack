!=======================================================================
!
! Reads and interpolates forcing data for atmosphere and ocean quantities.
!
! authors: Elizabeth C. Hunke and William H. Lipscomb, LANL
!
      module icepack_drv_forcing

<<<<<<< HEAD
      use icepack_kinds_mod
      use icepack_drv_domain_size, only: ncat, nx
      use icepack_drv_calendar, only: time, nyr, dayyr, mday, month, &
         daymo, daycal, &
         dt, yday , days_per_year
      use icepack_drv_constants, only: nu_diag, nu_forcing, secday
      use icepack_intfc_shared, only: calc_strair
=======
      use icepack_drv_kinds
      use icepack_drv_calendar, only: time, nyr, dayyr, mday, month
      use icepack_drv_calendar, only: daymo, daycal
      use icepack_drv_constants, only: nu_diag
      use icepack_drv_parameters, only: calc_strair
>>>>>>> d512dfd2

      implicit none
      private
      public :: init_forcing, get_forcing, &
          read_clim_data, &
          interpolate_data, interp_coeff, interp_coeff_monthly, &
          read_data_point

      save

      integer (kind=int_kind), parameter :: &
         ntime = 8760        ! number of data points in time

      integer (kind=int_kind), public :: &
         ycycle          , & ! number of years in forcing cycle
         fyear_init      , & ! first year of data in forcing cycle
         fyear           , & ! current year in forcing cycle
         fyear_final         ! last year in cycle

      real (kind=dbl_kind), dimension(ntime) :: &
            fsw_data, & ! field values at temporal data points
           cldf_data, &
          fsnow_data, &
           Tair_data, &
           uatm_data, &
           vatm_data, &
           wind_data, &
          strax_data, &
          stray_data, &
           rhum_data, &
             Qa_data, &
           rhoa_data, &
           potT_data, &
            flw_data, &
            qdp_data, &
            sst_data, &
            sss_data, & 
           uocn_data, &
           vocn_data, &
         sublim_data, &
          frain_data, &
          swvdr_data, &
          swvdf_data, &
          swidr_data, &
          swidf_data, &
           zlvl_data, &
          hmix_data
      real (kind=dbl_kind), dimension(nx) :: &
          sst_temp

      character(char_len), public :: & 
         atm_data_format, & ! 'bin'=binary or 'nc'=netcdf
         ocn_data_format, & ! 'bin'=binary or 'nc'=netcdf
         bgc_data_format, & ! 'bin'=binary or 'nc'=netcdf
         atm_data_type,   & ! 'default', 'clim', 'GOFS'
         ocn_data_type,   & ! 'default'
         bgc_data_type,   & ! 'default'
         sss_data_type,   & ! 'default', 'clim', 'ncar', 'oned'
         sst_data_type,   & ! 'default', 'clim', 'ncar', 'oned',
         precip_units       ! 'mm_per_month', 'mm_per_sec', 'mks'
 
      character(char_len_long), public :: & 
         data_dir           ! top directory for forcing data

      ! as in the dummy atm (latm)
      real (kind=dbl_kind), parameter, public :: &
         frcvdr = 0.28_dbl_kind, & ! frac of incoming sw in vis direct band
         frcvdf = 0.24_dbl_kind, & ! frac of incoming sw in vis diffuse band
         frcidr = 0.31_dbl_kind, & ! frac of incoming sw in near IR direct band
         frcidf = 0.17_dbl_kind    ! frac of incoming sw in near IR diffuse band

      logical (kind=log_kind), public :: &
         dbug             ! prints debugging output if true

      logical (kind=log_kind), public :: &
         restore_sst               ! restore sst if true

      real (kind=dbl_kind), public :: & 
         trest, &                    ! restoring time scale (sec)
         trestore                    ! restoring time scale (days)

!=======================================================================

      contains

!=======================================================================

      subroutine init_forcing

! Determine the current and final year of the forcing cycle based on
! namelist input; initialize the forcing data.

      use icepack_drv_constants, only: c0
      use icepack_drv_flux, only: zlvl, Tair, potT, rhoa, uatm, vatm, wind
      use icepack_drv_flux, only: strax, stray, fsw, swvdr, swvdf, swidr, swidf, Qa, flw, frain
      use icepack_drv_flux, only: fsnow, sst, sss, uocn, vocn, qdp

      integer (kind=int_kind) :: &
         i                ! index

      fyear       = fyear_init + mod(nyr-1,ycycle) ! current year
      fyear_final = fyear_init + ycycle - 1 ! last year in forcing cycle

      write (nu_diag,*) ' Initial forcing data year = ',fyear_init
      write (nu_diag,*) ' Final   forcing data year = ',fyear_final

    !-------------------------------------------------------------------
    ! Initialize forcing data to default values
    !-------------------------------------------------------------------
! maybe these should all be zero, and set defaults in particular source 
! routines to be clear which ones are defaults and which are being read in

      ! many default forcing values are set in init_flux_atm
      i = 1 ! use first grid box value
          zlvl_data(:) = zlvl (i)    ! atmospheric data level (m)
          Tair_data(:) = Tair (i)    ! air temperature  (K)
          potT_data(:) = potT (i)    ! air potential temperature  (K)
          rhoa_data(:) = rhoa (i)    ! air density (kg/m^3)
          uatm_data(:) = uatm (i)    ! wind velocity components (m/s)
          vatm_data(:) = vatm (i)   
          wind_data(:) = wind (i)    ! wind speed (m/s)
         strax_data(:) = strax(i)    ! wind stress components (N/m^2)
         stray_data(:) = stray(i)   
           fsw_data(:) = fsw  (i)    ! incoming shortwave radiation (W/m^2)
         swvdr_data(:) = swvdr(i)    ! sw down, visible, direct  (W/m^2)
         swvdf_data(:) = swvdf(i)    ! sw down, visible, diffuse (W/m^2)
         swidr_data(:) = swidr(i)    ! sw down, near IR, direct  (W/m^2)
         swidf_data(:) = swidf(i)    ! sw down, near IR, diffuse (W/m^2)
            Qa_data(:) = Qa   (i)    ! specific humidity (kg/kg)
           flw_data(:) = flw  (i)    ! incoming longwave radiation (W/m^2)
         frain_data(:) = frain(i)    ! rainfall rate (kg/m^2 s)
         fsnow_data(:) = fsnow(i)    ! snowfall rate (kg/m^2 s)
           qdp_data(:) = qdp  (i)    ! deep ocean heat flux (W/m^2)
           sst_data(:) = sst  (i)    ! sea surface temperature
           sss_data(:) = sss  (i)    ! sea surface salinity
          uocn_data(:) = uocn (i)    ! wind velocity components (m/s)
          vocn_data(:) = vocn (i)

          cldf_data(:) = c0     ! cloud fraction

      if (trim(atm_data_type(1:4)) == 'GOFS') call atm_GOFS
      if (trim(atm_data_type(1:4)) == 'clim') call atm_climatological
      if (trim(atm_data_type) == 'ISPOL') call atm_ISPOL
      if (trim(atm_data_type) == 'NICE') call atm_NICE

      !cn if (restore_sst .or. restore_bgc) then
      if (restore_sst) then
        if (trestore == 0) then
          trest = dt        ! use data instantaneously
        else
          trest = real(trestore,kind=dbl_kind) * secday ! seconds
        end if
      endif

      if (trim(sst_data_type) == 'ISPOL' .or. &
          trim(sss_data_type) == 'ISPOL') then
        call ocn_ISPOL
      endif

      call prepare_forcing (Tair_data,     fsw_data,      &
                            cldf_data,     flw_data,      &
                            frain_data,    fsnow_data,    &
                            Qa_data,       rhoa_data,     &
                            uatm_data,     vatm_data,     &
                            strax_data,    stray_data,    &
                            zlvl_data,     wind_data,     &
                            swvdr_data,    swvdf_data,    &
                            swidr_data,    swidf_data,    &
                            potT_data)

      end subroutine init_forcing

!=======================================================================

      subroutine get_forcing(timestep)

!ECH notes
! We will probably need to send in the time and work out what the data
! time slice is, instead of sending in the timestep.  This currently assumes
! the time step and the data both start Jan 1.

      use icepack_constants, only: c0, c1
<<<<<<< HEAD
      use icepack_drv_flux, only: zlvl, Tair, potT, rhoa, uatm, vatm, wind, &
         strax, stray, fsw, swvdr, swvdf, swidr, swidf, Qa, flw, frain, &
         fsnow, sst, sss, uocn, vocn, qdp, hmix

      use icepack_intfc_shared, only: restore_bgc
=======
      use icepack_drv_flux, only: zlvl, Tair, potT, rhoa, uatm, vatm, wind
      use icepack_drv_flux, only: strax, stray, fsw, swvdr, swvdf, swidr, swidf, Qa, flw, frain
      use icepack_drv_flux, only: fsnow, sst, sss, uocn, vocn, qdp
>>>>>>> d512dfd2

      integer (kind=int_kind), intent(in) :: &
         timestep         ! time step index

      integer (kind=int_kind) :: &
         i            , & ! data index
         recslot      , & ! spline slot for current record
         midmonth         ! middle day of month

      integer (kind=int_kind) :: &
         mlast, mnext     ! indices of bracketing time slices

      real (kind=dbl_kind) :: &
         c1intp, c2intp   ! interpolation coefficients

      integer (kind=int_kind) :: &  !cn ispol stuff
          recnum, dataloc, maxrec

      real (kind=dbl_kind) :: &
          sec6hr  

      real (kind=dbl_kind), parameter :: &    
         lapse_rate = 0.0065_dbl_kind      ! (K/m) lapse rate over sea level

      if (trim(atm_data_type) == 'GOFS') then
         ! calculate data index corresponding to current timestep
         i = mod(timestep-1,ntime)+1 ! repeat forcing cycle
         mlast = i
         mnext = mlast
         c1intp = c1
         c2intp = c0
      elseif (trim(atm_data_type) == 'clim') then
         midmonth = 15  ! assume data is given on 15th of every month
         recslot = 1                             ! latter half of month
         if (mday < midmonth) recslot = 2        ! first half of month
         if (recslot == 1) then
            mlast = month
            mnext = mod(month   ,12) + 1
         else ! recslot = 2
            mlast = mod(month+10,12) + 1
            mnext = month
         endif
         call interp_coeff_monthly(recslot, c1intp, c2intp)
        
      elseif (trim(atm_data_type) == 'ISPOL' .or. &
          trim(atm_data_type) == 'NICE') then

        !we have a years worth of data, some in days, some in 6hr or quarter day
        !it also looks like the data Nicole starts on June 17, not Jan 1 ?????
        !also need to repeat as above


        dataloc = 2                          ! data located at end of interval
        maxrec = 366  
        recslot = 2
        recnum = int(yday)   
        mlast = mod(recnum+maxrec-2,maxrec) + 1
        mnext = mod(recnum-1,       maxrec) + 1
        call interp_coeff ( recnum, recslot, secday, dataloc, c1intp, c2intp)

        Tair (:) = c1intp *  Tair_data(mlast) + c2intp *  Tair_data(mnext) &
          - lapse_rate*8.0_dbl_kind
        Qa   (:) = c1intp *    Qa_data(mlast) + c2intp *    Qa_data(mnext)
        uatm (:) = c1intp *  uatm_data(mlast) + c2intp *  uatm_data(mnext)
        vatm (:) = c1intp *  vatm_data(mlast) + c2intp *  vatm_data(mnext)
        fsnow(:) = c1intp * fsnow_data(mlast) + c2intp * fsnow_data(mnext)
        
        sec6hr = secday/4;                      ! seconds in 6 hours
        maxrec = 1464  
        recnum = int(yday*4)
        mlast = mod(recnum+maxrec-2,maxrec) + 1
        mnext = mod(recnum-1,       maxrec) + 1
        call interp_coeff (recnum, recslot, sec6hr, dataloc, c1intp, c2intp)

        fsw  (:) = c1intp *   fsw_data(mlast) + c2intp *   fsw_data(mnext)
        flw  (:) = c1intp *   flw_data(mlast) + c2intp *   flw_data(mnext)


      endif


!cn this is called from get_forcing_ocn in cice...
      if(trim(sst_data_type) == 'ISPOL' .or. & 
          trim(sss_data_type) == 'ISPOL') then
        
        midmonth = 15  ! assume data is given on 15th of every month
        recslot = 1                             ! latter half of month
        if (mday < midmonth) recslot = 2        ! first half of month
        if (recslot == 1) then
          mlast = month
          mnext = mod(month   ,12) + 1
        else ! recslot = 2
          mlast = mod(month+10,12) + 1
          mnext = month
        endif
        call interp_coeff_monthly(recslot, c1intp, c2intp)
        sst_temp(:) = c1intp *   sst_data(mlast) + c2intp *   sst_data(mnext)
        sss(:) = c1intp *   sss_data(mlast) + c2intp *   sss_data(mnext)
        uocn(:) = c1intp *  uocn_data(mlast) + c2intp *  uocn_data(mnext)
        vocn(:) = c1intp *  vocn_data(mlast) + c2intp *  vocn_data(mnext)
        do i = 1, nx
          sss (i) = max (sss(i), c0) 
          hmix(i) = max(hmix(i), c0)           
        end do

        call ocn_freezing_temperature

        if (restore_sst) then
          do i = 1, nx 
            sst(i) = sst(i) + (sst_temp(i)-sst(i))*dt/trest 
          enddo
        endif
        
      elseif (trim(sst_data_type) == 'NICE' .or.  &
          trim(sst_data_type) == 'NICE') then
        
!cn the nice stuff seems to be more complicated than ispol....        
        midmonth = 15  ! assume data is given on 15th of every month
        recslot = 1                             ! latter half of month
        if (mday < midmonth) recslot = 2        ! first half of month
        if (recslot == 1) then
          mlast = month
          mnext = mod(month   ,12) + 1
        else ! recslot = 2
          mlast = mod(month+10,12) + 1
          mnext = month
        endif
        call interp_coeff_monthly(recslot, c1intp, c2intp)
        sst_temp(:) = c1intp *   sst_data(mlast) + c2intp *   sst_data(mnext)
        sss(:) = c1intp *   sss_data(mlast) + c2intp *   sss_data(mnext)
        uocn(:) = c1intp *  uocn_data(mlast) + c2intp *  uocn_data(mnext)
        vocn(:) = c1intp *  vocn_data(mlast) + c2intp *  vocn_data(mnext)
        do i = 1, nx
          sss (i) = max (sss(i), c0) 
          hmix(i) = max(hmix(i), c0)           
        end do

        call ocn_freezing_temperature

        if (restore_sst) then
          do i = 1, nx 
            sst(i) = sst(i) + (sst_temp(i)-sst(i))*dt/trest 
          enddo
        endif
      else
        sst(:) = c1intp *   sst_data(mlast) + c2intp *   sst_data(mnext)
        

      endif

      ! fill all grid boxes with the same forcing data
      flw  (:) = c1intp *   flw_data(mlast) + c2intp *   flw_data(mnext)
      Tair (:) = c1intp *  Tair_data(mlast) + c2intp *  Tair_data(mnext)
      potT (:) = c1intp *  potT_data(mlast) + c2intp *  potT_data(mnext)
      rhoa (:) = c1intp *  rhoa_data(mlast) + c2intp *  rhoa_data(mnext)
      uatm (:) = c1intp *  uatm_data(mlast) + c2intp *  uatm_data(mnext)
      vatm (:) = c1intp *  vatm_data(mlast) + c2intp *  vatm_data(mnext)
      wind (:) = c1intp *  wind_data(mlast) + c2intp *  wind_data(mnext)
      strax(:) = c1intp * strax_data(mlast) + c2intp * strax_data(mnext)
      stray(:) = c1intp * stray_data(mlast) + c2intp * stray_data(mnext)
      wind (:) = c1intp *  wind_data(mlast) + c2intp *  wind_data(mnext)
      fsw  (:) = c1intp *   fsw_data(mlast) + c2intp *   fsw_data(mnext)
      swvdr(:) = c1intp * swvdr_data(mlast) + c2intp * swvdr_data(mnext)
      swvdf(:) = c1intp * swvdf_data(mlast) + c2intp * swvdf_data(mnext)
      swidr(:) = c1intp * swidr_data(mlast) + c2intp * swidr_data(mnext)
      swidf(:) = c1intp * swidf_data(mlast) + c2intp * swidf_data(mnext)
      Qa   (:) = c1intp *    Qa_data(mlast) + c2intp *    Qa_data(mnext)
      frain(:) = c1intp * frain_data(mlast) + c2intp * frain_data(mnext)
      fsnow(:) = c1intp * fsnow_data(mlast) + c2intp * fsnow_data(mnext)

        qdp(:) = c1intp *   qdp_data(mlast) + c2intp *   qdp_data(mnext)

      if (trim(ocn_data_type) == 'default') return
        !sst(:) = c1intp *   sst_data(mlast) + c2intp *   sst_data(mnext)
        sss(:) = c1intp *   sss_data(mlast) + c2intp *   sss_data(mnext)
       uocn(:) = c1intp *  uocn_data(mlast) + c2intp *  uocn_data(mnext)
       vocn(:) = c1intp *  vocn_data(mlast) + c2intp *  vocn_data(mnext)

!cn are these the default?
      !sst  (:) = sst_data  (i)    ! sea surface temperature
      !sss  (:) = sss_data  (i)    ! sea surface salinity
      !uocn (:) = uocn_data (i)    ! wind velocity components (m/s)
      !vocn (:) = vocn_data (i) 

!for debugging, for now
if (i==8760) then
write (nu_diag,*) flw
write (nu_diag,*) fsw
write (nu_diag,*) Tair
write (nu_diag,*) Qa
write (nu_diag,*) fsnow
write (nu_diag,*) frain
write (nu_diag,*) zlvl
write (nu_diag,*) potT
write (nu_diag,*) rhoa
write (nu_diag,*) uatm
write (nu_diag,*) vatm
write (nu_diag,*) wind
write (nu_diag,*) strax
write (nu_diag,*) stray
write (nu_diag,*) swvdr
write (nu_diag,*) swvdf
write (nu_diag,*) swidr
write (nu_diag,*) swidf
write (nu_diag,*) sst
write (nu_diag,*) uocn
write (nu_diag,*) vocn
endif

      end subroutine get_forcing

!=======================================================================

      subroutine atm_climatological

      use icepack_constants, only: c0, c1, c2, c100, qqqice, TTTice, & 
         rhos, Tffresh 

      real (kind=dbl_kind), dimension(12) :: &
            fsw_clim, & ! field values at temporal data points
            flw_clim, &
           Tair_clim, &
           wind_clim, &
           rhum_clim, &
          fsnow_clim

      ! Ice station meteorology from Lindsay (1998, J. Climate), Table 1, p. 325
      ! zlvl = c2 ! 2-m temperatures and wind speed

      data  fsw_clim /  0.0,   1.2,  31.5, 146.0, 263.3, 307.9, &
                      230.6, 134.7,  44.2,   2.6,   0.0,   0.0  /
      data  flw_clim /164.0, 160.5, 164.1, 188.1, 245.2, 291.2, &
                      303.9, 297.0, 263.8, 210.9, 177.0, 166.0  /
      data Tair_clim /-31.4, -32.8, -31.6, -24.1, -11.0,  -1.8, &
                       -0.1,  -1.4,  -8.0, -19.5, -27.6, -31.1  /
      data rhum_clim / 78.7,  78.4,  79.6,  82.1,  86.5,  91.7, &
                       95.1,  94.3,  90.7,  83.8,  80.1,  78.7  /
      data wind_clim /  4.4,   4.0,   4.0,   3.9,   3.9,   4.2, &
                        4.1,   4.2,   4.5,   4.2,   3.9,   4.0  /
!      data  shf_clim /  9.9,   8.4,   6.6,   0.1,  -5.8,  -1.6, &
!                        2.2,   1.2,   0.5,   2.0,   5.6,   7.0  /
!      data  lhf_clim /  1.3,   1.1,   1.1,   0.0,  -5.9, -10.3, &
!                       -6.5,  -6.7,  -3.9,  -0.1,   1.0,   1.1  /

      ! Semtner (1976, JPO) snowfall spec., p. 383 in m/s snow volume (.4 m/yr)
      data fsnow_clim/ 3.17e-9, 3.17e-9, 3.17e-9, 3.17e-9, 1.90e-8,    0.0, &
                           0.0, 1.63e-8, 4.89e-8, 4.89e-8, 3.17e-9, 3.17e-9 /

       fsw_data (1:12) =  fsw_clim (1:12)
       flw_data (1:12) =  flw_clim (1:12)
      rhum_data (1:12) = rhum_clim (1:12)
      wind_data (1:12) = wind_clim (1:12)

      rhoa_data (1:12) = 1.275_dbl_kind ! air density (kg/m^3)
      Tair_data (1:12) = Tair_clim (1:12) + Tffresh
      uatm_data (1:12) = wind_clim (1:12)
      vatm_data (1:12) = c0

      ! Qa = rhum * saturation humidity (1.275 kg/m^3 = air density)
        Qa_data (1:12) = (rhum_clim(1:12)/c100)*qqqice &
                       * exp(-TTTice/Tair_data(1:12))/rhoa_data(1:12)

      fsnow_data(1:12) = rhos*fsnow_clim(1:12) ! convert vol -> mass flux
      frain_data(1:12) = c0

      ! 6 W/m2 warming of mixed layer from deep ocean
        qdp_data(1:12) = -6.0 ! 2 W/m2 from deep + 4 W/m2 counteracting larger
                              ! SH+LH with bulk transfer than in MU 71

      end subroutine atm_climatological

!=======================================================================

      subroutine atm_GOFS

      integer (kind=int_kind) :: &
         nu_navy, &     ! unit number
         nt             ! loop index

      real (kind=dbl_kind) :: &
         dlwsfc,  &     ! downwelling longwave (W/m2)
         dswsfc,  &     ! downwelling shortwave (W/m2)
         windu10, &     ! wind components (m/s)
         windv10, &     !
         temp2m,  &     ! 2m air temperature (K)
         pottmp,  &     ! potential temperature (K) (=2m air temperature)
         spechum ,&     ! specific humidity (kg/kg)
         precip         ! precipitation (kg/m2/s)

      character (char_len_long) string1
      character (char_len_long) filename

      nu_navy = 12
      filename = trim(data_dir)//'/CFS/cfsv2_2015_220_70_01hr.txt'

      write (nu_diag,*) 'Reading ',filename

      open (nu_navy, file=filename, form='formatted')
      read (nu_navy, *) string1 ! headers
      read (nu_navy, *) string1 ! units

      do nt = 1, ntime
         read (nu_navy, '(6(f10.5,1x),2(f10.8,1x))') &
         dswsfc, dlwsfc, windu10, windv10, temp2m, spechum, precip

           flw_data(nt) = dlwsfc
           fsw_data(nt) = dswsfc
          uatm_data(nt) = windu10
          vatm_data(nt) = windv10
          Tair_data(nt) = temp2m
          potT_data(nt) = temp2m
            Qa_data(nt) = spechum
         fsnow_data(nt) = precip
      enddo

      close (nu_navy)

!      write(nu_diag,*), 'GOFS data', &
!         dswsfc, dlwsfc, windu10, windv10, temp2m, spechum, precip

      end subroutine atm_GOFS

!=======================================================================

      subroutine prepare_forcing (Tair,     fsw,      &
                                  cldf,     flw,      &
                                  frain,    fsnow,    &
                                  Qa,       rhoa,     &
                                  uatm,     vatm,     &
                                  strax,    stray,    &
                                  zlvl,     wind,     &
                                  swvdr,    swvdf,    &
                                  swidr,    swidf,    &
                                  potT)

      ! this routine acts on the data fields prior to interpolation

      use icepack_constants, only: c0, c1, c2, c10, secday, Tffresh

      real (kind=dbl_kind), dimension(ntime), &
         intent(inout) :: &
         Tair    , & ! air temperature  (K)
         fsw     , & ! incoming shortwave radiation (W/m^2)
         cldf    , & ! cloud fraction
         frain   , & ! rainfall rate (kg/m^2 s)
         fsnow   , & ! snowfall rate (kg/m^2 s)
         Qa      , & ! specific humidity (kg/kg)
         rhoa    , & ! air density (kg/m^3)
         uatm    , & ! wind velocity components (m/s)
         vatm    , &
         strax   , & ! wind stress components (N/m^2)
         stray   , &
         zlvl    , & ! atm level height (m)
         wind    , & ! wind speed (m/s)
         flw     , & ! incoming longwave radiation (W/m^2)
         swvdr   , & ! sw down, visible, direct  (W/m^2)
         swvdf   , & ! sw down, visible, diffuse (W/m^2)
         swidr   , & ! sw down, near IR, direct  (W/m^2)
         swidf   , & ! sw down, near IR, diffuse (W/m^2)
         potT        ! air potential temperature  (K)

      ! local variables

      integer (kind=int_kind) :: &
         nt

      real (kind=dbl_kind) :: workx, worky, &
         precip_factor, zlvl0

      zlvl0 = c10 ! default

      !-----------------------------------------------------------------
      ! convert precipitation units to kg/m^2 s
      !-----------------------------------------------------------------
      if (trim(precip_units) == 'mm_per_month') then
         precip_factor = 12._dbl_kind/(secday*dayyr) 
      elseif (trim(precip_units) == 'mm_per_day') then
         precip_factor = c1/secday
      elseif (trim(precip_units) == 'mm_per_sec' .or. &
              trim(precip_units) == 'mks') then 
         precip_factor = c1    ! mm/sec = kg/m^2 s
      endif

      do nt = 1, ntime

      !-----------------------------------------------------------------
      ! make sure interpolated values are physically realistic
      !-----------------------------------------------------------------
         cldf (nt) = max(min(cldf(nt),c1),c0)
         fsw  (nt) = max(fsw(nt),c0)
         fsnow(nt) = max(fsnow(nt),c0)
         rhoa (nt) = max(rhoa(nt),c0)
         Qa   (nt) = max(Qa(nt),c0)

      !-----------------------------------------------------------------
      ! calculations specific to datasets
      !-----------------------------------------------------------------

         if (trim(atm_data_type) == 'GOFS') then
            ! precip is in kg/m^2/s
            zlvl0 = c10
            ! downward longwave as in Parkinson and Washington (1979)
!            call longwave_parkinson_washington(Tair(nt), cldf(nt), flw(nt))

         elseif (trim(atm_data_type) == 'clim') then
            ! precip is in kg/m^2/s
            zlvl0 = c2
         endif                     ! atm_data_type


! this longwave depends on the current ice aice and sst and so can not be
! computed ahead of time
!            ! longwave based on Rosati and Miyakoda, JPO 18, p. 1607 (1988)
!            call longwave_rosati_miyakoda(cldf(i,j), Tsfc(i,j), &
!                                          aice(i,j), sst(i,j),  &
!                                          Qa(i,j),   Tair(i,j), &
!                                          hm(i,j),   flw(i,j))

      !-----------------------------------------------------------------
      ! Compute other fields needed by model
      !-----------------------------------------------------------------

         zlvl(nt) = zlvl0
         potT(nt) = Tair(nt)

         ! divide shortwave into spectral bands
         swvdr(nt) = fsw(nt)*frcvdr        ! visible direct
         swvdf(nt) = fsw(nt)*frcvdf        ! visible diffuse
         swidr(nt) = fsw(nt)*frcidr        ! near IR direct
         swidf(nt) = fsw(nt)*frcidf        ! near IR diffuse
                 
         ! precipitation
         fsnow(nt) = fsnow(nt) * precip_factor

         ! determine whether precip is rain or snow
         ! HadGEM forcing provides separate snowfall and rainfall rather 
         ! than total precipitation
!         if (trim(atm_data_type) /= 'hadgem') then
            frain(nt) = c0                     
            if (Tair(nt) >= Tffresh) then
                frain(nt) = fsnow(nt)
                fsnow(nt) = c0
            endif
!         endif

         if (calc_strair) then
            wind (nt) = sqrt(uatm(nt)**2 + vatm(nt)**2)
            strax(nt) = c0
            stray(nt) = c0
         ! else  ! strax, stray, wind are read from files
         endif                   ! calc_strair

      enddo ! ntime

      end subroutine prepare_forcing

!=======================================================================

      subroutine interp_coeff_monthly (recslot, c1intp, c2intp)

! Compute coefficients for interpolating monthly data to current time step.

      use icepack_constants, only: c1, secday

      integer (kind=int_kind), intent(in) :: &
          recslot         ! slot (1 or 2) for current record

      real (kind=dbl_kind), intent(inout) :: &
         c1intp, c2intp   ! interpolation coefficients

      ! local variables

      real (kind=dbl_kind) :: &
          tt           , & ! seconds elapsed in current year
          t1, t2           ! seconds elapsed at month midpoint

      real (kind=dbl_kind) :: &
          daymid(0:13)     ! month mid-points

      daymid(1:13) = 14._dbl_kind   ! time frame ends 0 sec into day 15
      daymid(0)    = 14._dbl_kind - daymo(12)  ! Dec 15, 0 sec

      ! make time cyclic
      tt = mod(time/secday,dayyr)

      ! Find neighboring times

      if (recslot==2) then      ! first half of month
        t2 = daycal(month) + daymid(month)   ! midpoint, current month
        if (month == 1) then
          t1 = daymid(0)                 ! Dec 15 (0 sec)
        else
          t1 = daycal(month-1) + daymid(month-1) ! midpoint, previous month
        endif
      else                      ! second half of month
        t1 = daycal(month) + daymid(month)    ! midpoint, current month
        t2 = daycal(month+1) + daymid(month+1)! day 15 of next month (0 sec)
      endif

      ! Compute coefficients
      c1intp = (t2 - tt) / (t2 - t1)
      c2intp =  c1 - c1intp

      end subroutine interp_coeff_monthly

!=======================================================================

      subroutine interp_coeff (recnum, recslot, secint, dataloc, &
                               c1intp, c2intp)

! Compute coefficients for interpolating data to current time step.
! Works for any data interval that divides evenly into a
!  year (daily, 6-hourly, etc.)
! Use interp_coef_monthly for monthly data.

      use icepack_drv_constants, only: c1, p5, secday

      integer (kind=int_kind), intent(in) :: &
          recnum      , & ! record number for current data value
          recslot     , & ! spline slot for current record
          dataloc         ! = 1 for data located in middle of time interval
                          ! = 2 for date located at end of time interval

      real (kind=dbl_kind), intent(in) :: &
          secint                    ! seconds in data interval

      real (kind=dbl_kind), intent(inout) :: &
         c1intp, c2intp   ! interpolation coefficients

      ! local variables

      real (kind=dbl_kind) :: &
          secyr            ! seconds in a year

      real (kind=dbl_kind) :: &
          tt           , & ! seconds elapsed in current year
          t1, t2       , & ! seconds elapsed at data points
          rcnum            ! recnum => dbl_kind

      secyr = dayyr * secday         ! seconds in a year
      tt = mod(time,secyr)

      ! Find neighboring times
      rcnum = real(recnum,kind=dbl_kind)
      if (recslot==2) then           ! current record goes in slot 2
         if (dataloc==1) then        ! data located at middle of interval
            t2 = (rcnum-p5)*secint
         else                        !  data located at end of interval
            t2 = rcnum*secint
         endif
         t1 = t2 - secint            !  - 1 interval
      else                           ! recslot = 1
         if (dataloc==1) then        ! data located at middle of interval
            t1 = (rcnum-p5)*secint
         else                        
            t1 = rcnum*secint        ! data located at end of interval
         endif
         t2 = t1 + secint            !  + 1 interval
      endif

      ! Compute coefficients
      c1intp =  abs((t2 - tt) / (t2 - t1))
      c2intp =  c1 - c1intp

      end subroutine interp_coeff

!=======================================================================

    subroutine atm_ISPOL           

      integer (kind=int_kind) :: &
         nu_ispol,&     ! unit number
         i

      real (kind=dbl_kind), dimension(366) :: &
          tair, &
          qa, &
          uatm, &
          vatm, &
          fsnow, &
          aday
      real (kind=dbl_kind), dimension(1464) :: &
          fsw, &
          flw, &
          atime

      character (char_len_long) filename
      
      filename = &
          trim(data_dir)//'ISPOL_atm_forcing.ascii'

      write (nu_diag,*) 'Reading ',filename

      open (nu_ispol, file=filename, form='formatted')

      read(nu_ispol,*) tair
      read(nu_ispol,*) qa
      read(nu_ispol,*) fsw
      read(nu_ispol,*) flw
      read(nu_ispol,*) uatm
      read(nu_ispol,*) vatm
      read(nu_ispol,*) fsnow
      read(nu_ispol,*) aday
      read(nu_ispol,*) atime

      do i = 1, 366 !daily
        Tair_data(i) = tair(i)
        Qa_data(i) = qa(i)
        uatm_data(i) = uatm(i)
        vatm_data(i) = vatm(i)
        fsnow_data(i) = fsnow(i)
      end do
      do i = 1, 1464 ! 6hr, 1464/4=366 days
        fsw_data(i) = fsw(i)
        flw_data(i) = flw(i)
      end do

      !write(*,*) tair
      !write(*,*) qa
      !write(*,*) fsw
      !write(*,*) flw
      !write(*,*) uatm
      !write(*,*) vatm
      !write(*,*) fsnow
      !write(*,*) aday
      !write(*,*) atime
      
      close(nu_ispol)

      !write (nu_diag,*) ' '
      !write (nu_diag,*) 'Atmospheric data file:'
      !write (nu_diag,*) trim(filename)
      
    end subroutine atm_ISPOL

!=======================================================================

    subroutine get_forcing_ISPOL

#if 0
!this is from nicoles subroutine ISPOL_data
! Defines atmospheric data fields for Antarctic Weddell sea location 

! authors: Nicole Jeffery, LANL
!
      use ice_global_reductions, only: global_minval, global_maxval
      use ice_domain, only: nblocks, distrb_info, blocks_ice
      use ice_constants, only: c0, c1, c2, c4, p001, p01, p1, secday, &
          field_loc_center, field_type_scalar, p5
      use ice_flux, only: uatm, vatm, Tair, fsw,  Qa, qdp, rhoa, &
          frain, fsnow, flw
      use ice_grid, only:  tmask
      use ice_diagnostics, only: latpnt, lonpnt 
#ifdef ncdf
      use netcdf
#endif

!local parameters

      character (char_len_long) :: & 
         met_file,   &    ! netcdf filename
         fieldname        ! field name in netcdf file

      integer (kind=int_kind) :: &
         fid              ! file id for netCDF file 

      real (kind=dbl_kind):: &
         work             ! temporary variable
 
      real (kind=dbl_kind) :: &
          vmin, vmax

      logical (kind=log_kind) :: diag

      integer (kind=int_kind) :: &
         status           ! status flag

      integer (kind=int_kind) :: &
         iblk             ! block index

      real (kind=dbl_kind) :: & ! used to determine specific humidity
         Temp               , & ! air temperature (K)
         rh                 , & ! relative humidity (%)
         Psat               , & ! saturation vapour pressure (hPa)
         ws                     ! saturation mixing ratio

      real (kind=dbl_kind), dimension(2), save :: &
         Tair_data_p      , &      ! air temperature (K) for interpolation
         Qa_data_p,  fsnow_data_p, &
         fsw_data_p, flw_data_p, &
         uatm_data_p, vatm_data_p
         
      real (kind=dbl_kind), parameter :: & ! coefficients for Hyland-Wexler Qa 
         ps1 = 0.58002206e4_dbl_kind,    & ! (K) 
         ps2 = 1.3914993_dbl_kind,       & !
         ps3 = 0.48640239e-1_dbl_kind,   & ! (K^-1) 
         ps4 = 0.41764768e-4_dbl_kind,   & ! (K^-2)
         ps5 = 0.14452093e-7_dbl_kind,   & ! (K^-3)
         ps6 = 6.5459673_dbl_kind,       & !
         ws1 = 621.97_dbl_kind,          & ! for saturation mixing ratio 
         Pair = 1020._dbl_kind,          & ! Sea level pressure (hPa) 
         lapse_rate = 0.0065_dbl_kind      ! (K/m) lapse rate over sea level
    
      ! for interpolation of hourly data                
      integer (kind=int_kind) :: &
          i, j, k     , &
          ixm,ixx,ixp , & ! record numbers for neighboring months
          recnum      , & ! record number
          recnum4X    , & ! record number
          maxrec      , & ! maximum record number
          recslot     , & ! spline slot for current record
          dataloc     , & ! = 1 for data located in middle of time interval
                          ! = 2 for date located at end of time interval
          sec_day        !  fix time to noon

       real (kind=dbl_kind) :: &
         hour_angle, &
         solar_time, &
         declin    , &
         cosZ      , &
         year_day  , &
         e, d      , &
         sw0       , &
         deg2rad   , &
         fsw_pnt   , &
         sumsw0    , &
         Qa_pnt                

      real (kind=dbl_kind) :: &
          sec1hr              ! number of seconds in 1 hour

      logical (kind=log_kind) :: readm, read1
                  
      diag = .false.   ! write diagnostic information 
   
#ifdef ncdf 
      if (trim(atm_data_format) == 'nc') then     ! read nc file
      
     !-------------------------------------------------------------------
     ! data from NCEP_DOE Reanalysis 2 and Bareiss et al 2008
     ! daily data located at the end of the 24-hour period. 
     !-------------------------------------------------------------------

      dataloc = 2                          ! data located at end of interval
      sec1hr = secday                      ! seconds in day
      maxrec = 366                         ! 

      ! current record number
      recnum = int(yday)   

      ! Compute record numbers for surrounding data (2 on each side)
      ixm = mod(recnum+maxrec-2,maxrec) + 1
      ixx = mod(recnum-1,       maxrec) + 1
!     ixp = mod(recnum,         maxrec) + 1

      ! Compute interpolation coefficients
      ! If data is located at the end of the time interval, then the
      !  data value for the current record goes in slot 2

      recslot = 2
      ixp = -99
      call interp_coeff (recnum, recslot, sec1hr, dataloc)

      read1 = .false.
      if (istep==1 .or. oldrecnum .ne. recnum) read1 = .true.
      
      ! Daily 2m Air temperature 1991
                                                
        met_file = atm_file 
        fieldname='Tair' 

        call read_data_nc_point(read1, 0, fyear, ixm, ixx, ixp, &
                    maxrec, met_file, fieldname, Tair_data_p, &
                    field_loc_center, field_type_scalar)

        Tair(:,:,:) =  c1intp * Tair_data_p(1) &
                       + c2intp * Tair_data_p(2) &
                     - lapse_rate*8.0_dbl_kind

        fieldname='Qa'

        call read_data_nc_point(read1, 0, fyear, ixm, ixx, ixp, &
                    maxrec, met_file, fieldname, Qa_data_p, &
                    field_loc_center, field_type_scalar)

        Qa_pnt= c1intp * Qa_data_p(1) &
                          + c2intp * Qa_data_p(2) 
        Qa(:,:,:) = Qa_pnt

        fieldname='uatm'

        call read_data_nc_point(read1, 0, fyear, ixm, ixx, ixp, &
                    maxrec, met_file, fieldname, uatm_data_p, &
                    field_loc_center, field_type_scalar)

        uatm(:,:,:) =  c1intp * uatm_data_p(1) &
                          + c2intp * uatm_data_p(2) 

        fieldname='vatm'
 
        call read_data_nc_point(read1, 0, fyear, ixm, ixx, ixp, &
                    maxrec, met_file, fieldname, vatm_data_p, &
                    field_loc_center, field_type_scalar)

        vatm(:,:,:) =  c1intp * vatm_data_p(1) &
                          + c2intp * vatm_data_p(2)
 
        fieldname='fsnow'

        call read_data_nc_point(read1, 0, fyear, ixm, ixx, ixp, &
                    maxrec, met_file, fieldname, fsnow_data_p, &
                    field_loc_center, field_type_scalar)

        fsnow(:,:,:) =  (c1intp * fsnow_data_p(1) + &
                          + c2intp * fsnow_data_p(2)) 
      
        !-----------------------------
        !fsw and flw are every 6 hours
        !------------------------------
        dataloc = 2                          ! data located at end of interval
        sec1hr = secday/c4                   ! seconds in 6 hours
        maxrec = 1464                        ! 366*4

      ! current record number
        recnum4X = 4*int(yday) - 3 + int(real(sec,kind=dbl_kind)/sec1hr)   

      ! Compute record numbers for surrounding data (2 on each side)
      ixm = mod(recnum4X+maxrec-2,maxrec) + 1
      ixx = mod(recnum4X-1,       maxrec) + 1

      ! Compute interpolation coefficients
      ! If data is located at the end of the time interval, then the
      !  data value for the current record goes in slot 2

      recslot = 2
      ixp = -99
      call interp_coeff (recnum4X, recslot, sec1hr, dataloc)

      read1 = .false.
      if (istep==1 .or. oldrecnum4X .ne. recnum4X) read1 = .true.

        fieldname='fsw'

        call read_data_nc_point(read1, 0, fyear, ixm, ixx, ixp, &
                    maxrec, met_file, fieldname, fsw_data_p, &
                    field_loc_center, field_type_scalar)

        fsw(:,:,:) =  c1intp * fsw_data_p(1) &
                          + c2intp * fsw_data_p(2)

        fieldname='flw' 

        call read_data_nc_point(read1, 0, fyear, ixm, ixx, ixp, &
                    maxrec, met_file, fieldname, flw_data_p, &
                    field_loc_center, field_type_scalar)

        flw(:,:,:) =  c1intp * flw_data_p(1) &
                          + c2intp * flw_data_p(2) 
     endif  !nc
#else      
    
      uatm(:,:,:) = c0              !wind velocity (m/s)
      vatm(:,:,:) = c0
      fsw(:,:,:)  = c0 
      fsnow (:,:,:) = c0          

#endif

      !flw   given cldf and Tair  calculated in prepare_forcing

      !-----------------------------
      ! fixed data
      ! May not be needed
      !-----------------------------
        rhoa (:,:,:) = 1.3_dbl_kind ! air density (kg/m^3)
        cldf(:,:,:) =  c1  !0.25_dbl_kind ! cloud fraction
        frain(:,:,:) = c0            ! this is available in hourlymet_rh file
  
      ! Save record number for next time step
      oldrecnum = recnum
      oldrecnum4X = recnum4X


#endif

      
    end subroutine get_forcing_ISPOL
!=======================================================================

    subroutine atm_NICE

      integer (kind=int_kind) :: &
         nu_nice,&     ! unit number
         i

      real (kind=dbl_kind), dimension(366) :: &
          tair, &
          qa, &
          uatm, &
          vatm, &
          fsnow, &
          aday
      real (kind=dbl_kind), dimension(1464) :: &
          fsw, &
          flw, &
          atime

      character (char_len_long) filename
      
      filename = &
          trim(data_dir)//'NICE_atm_forcing.ascii'

      write (nu_diag,*) 'Reading ',filename

      open (nu_nice, file=filename, form='formatted')

      read(nu_nice,*) tair
      read(nu_nice,*) qa
      read(nu_nice,*) fsw
      read(nu_nice,*) flw
      read(nu_nice,*) uatm
      read(nu_nice,*) vatm
      read(nu_nice,*) fsnow
      read(nu_nice,*) aday
      read(nu_nice,*) atime
      do i = 1, 366
        Tair_data(i) = tair(i)
        Qa_data(i) = qa(i)
        uatm_data(i) = uatm(i)
        vatm_data(i) = vatm(i)
        fsnow_data(i) = fsnow(i)
      end do
      do i = 1, 1464
        fsw_data(i) = fsw(i)
        flw_data(i) = flw(i)
      end do

      !write(*,*) tair
      !write(*,*) qa
      !write(*,*) fsw
      !write(*,*) flw
      !write(*,*) uatm
      !write(*,*) vatm
      !write(*,*) fsnow
      !write(*,*) aday
      !write(*,*) atime
      
      close(nu_nice)

!cn there is probably more to do here, see below...


#if 0
      integer (kind=int_kind), intent(in) :: &
           yr                   ! current forcing year

      atm_file = &
          trim(atm_data_dir)//'NICE_atm_forcing.nc'


      if (my_task == master_task) then
         write (nu_diag,*) ' '
         write (nu_diag,*) 'Atmospheric data file:'
         write (nu_diag,*) trim(atm_file)
      endif                     ! master_task


!from nicoles      subroutine NICE_data(dt)

! Defines ocean data fields for NICE-2015 Arctic location (Nansen Basin)

! authors: Nicole Jeffery, LANL

! Restore sst if desired. sst is updated with surface fluxes in ice_ocean.F.

      use ice_blocks, only: nx_block, ny_block
      use ice_constants, only: c0, c1, p5, secday, &
          field_loc_center, field_type_scalar, p5
      use ice_global_reductions, only: global_minval, global_maxval
      use ice_domain, only: nblocks, distrb_info, blocks_ice
      use ice_domain_size, only: max_blocks
      use ice_flux, only: sss, sst, Tf, uocn, vocn, ss_tltx, ss_tlty, &
            qdp, hmix
      use ice_restart_shared, only: restart
      use ice_grid, only: hm, tmask, umask
      use ice_colpkg, only: colpkg_liquidus_temperature
      use ice_diagnostics, only: latpnt, lonpnt
#ifdef ncdf
      use netcdf
#endif

      real (kind=dbl_kind), intent(in) :: &
         dt      ! time step

!local parameters

      character (char_len_long) :: &
         met_file,   &    ! netcdf filename
         fieldname        ! field name in netcdf file

      integer (kind=int_kind) :: &
         fid              ! file id for netCDF file

      real (kind=dbl_kind):: &
         work             ! temporary variable

      real (kind=dbl_kind) :: &
          vmin, vmax

      real (kind=dbl_kind), dimension (nx_block,ny_block,max_blocks) :: &
         work1

      logical (kind=log_kind) :: diag

      integer (kind=int_kind) :: &
         status           ! status flag

      integer (kind=int_kind) :: &
         iblk             ! block index

      ! for interpolation of hourly data
      integer (kind=int_kind) :: &
          i, j, k, n  , &
          ixm,ixx,ixp , & ! record numbers
          recnum      , & ! record number
          recnum4X    , & ! record number
          maxrec      , & ! maximum record number
          recslot     , & ! spline slot for current record
          dataloc     , & ! = 1 for data located in middle of time interval
                          ! = 2 for date located at end of time interval
          sec_day        !  fix time to noon

      real (kind=dbl_kind) :: &
          sec1hr              ! number of seconds in 1 hour

      logical (kind=log_kind) :: readm, read1

      diag = .false.   ! write diagnostic information
     !-------------------------------------------------------------------
     ! NICE_2015/oceanmixed_daily.nc
     !-------------------------------------------------------------------

      dataloc = 2                          ! data located at end of interval
      sec1hr = secday                      ! seconds in day
      maxrec = 366                         !

      ! current record number
      recnum = int(yday)   

      ! Compute record numbers for surrounding data (2 on each side)
      ixm = mod(recnum+maxrec-2,maxrec) + 1
      ixx = mod(recnum-1,       maxrec) + 1
!     ixp = mod(recnum,         maxrec) + 1

      ! Compute interpolation coefficients
      ! If data is located at the end of the time interval, then the
      !  data value for the current record goes in slot 2

      recslot = 2
      ixp = -99
      call interp_coeff (recnum, recslot, sec1hr, dataloc)

      do n = nfld, 1, -1
        !$OMP PARALLEL DO PRIVATE(iblk,i,j)
        do iblk = 1, nblocks
        ! use sst_data arrays as temporary work space until n=1
        if (ixm /= -99) then
          sst_data(:,:,1,iblk) = ocn_frc_d(:,:,iblk,n,ixm)
          sst_data(:,:,2,iblk) = ocn_frc_d(:,:,iblk,n,recnum)
        else
          sst_data(:,:,1,iblk) = ocn_frc_d(:,:,iblk,n,recnum)
          sst_data(:,:,2,iblk) = ocn_frc_d(:,:,iblk,n,ixp)
        endif
        enddo
        !$OMP END PARALLEL DO

        call interpolate_data (sst_data,work1)
        ! masking by hm is necessary due to NaNs in the data file
        do j = 1, ny_block 
          do i = 1, nx_block 
            if (n == 2) sss    (i,j,:) = c0
            if (n == 3) hmix   (i,j,:) = c0
            if (n == 4) uocn   (i,j,:) = c0
            if (n == 5) vocn   (i,j,:) = c0
            if (n == 6) ss_tltx(i,j,:) = c0
            if (n == 7) ss_tlty(i,j,:) = c0
            if (n == 8) qdp    (i,j,:) = c0
            do iblk = 1, nblocks
              if (hm(i,j,iblk) == c1) then
                if (n == 2) sss    (i,j,iblk) = work1(i,j,iblk)
                if (n == 3) hmix   (i,j,iblk) = work1(i,j,iblk)
                if (n == 4) uocn   (i,j,iblk) = work1(i,j,iblk)
                if (n == 5) vocn   (i,j,iblk) = work1(i,j,iblk)
                if (n == 6) ss_tltx(i,j,iblk) = work1(i,j,iblk)
                if (n == 7) ss_tlty(i,j,iblk) = work1(i,j,iblk)
                if (n == 8) qdp    (i,j,iblk) = work1(i,j,iblk)
              endif
            enddo
          enddo
        enddo
      enddo

      do j = 1, ny_block 
         do i = 1, nx_block 
            sss (i,j,:) = max (sss(i,j,:), c0) 
            hmix(i,j,:) = max(hmix(i,j,:), c0) 
         enddo 
      enddo 

      call ocn_freezing_temperature

      if (restore_sst) then
        do j = 1, ny_block 
         do i = 1, nx_block 
           sst(i,j,:) = sst(i,j,:) + (work1(i,j,:)-sst(i,j,:))*dt/trest 
         enddo 
        enddo 
!     else sst is only updated in ice_ocean.F
      endif

      ! initialize sst properly on first step
      if (istep1 <= 1 .and. .not. (restart)) then
        call interpolate_data (sst_data,sst)
        !$OMP PARALLEL DO PRIVATE(iblk,i,j)
        do iblk = 1, nblocks
         do j = 1, ny_block 
          do i = 1, nx_block 
            if (hm(i,j,iblk) == c1) then
              sst(i,j,iblk) =  max (sst(i,j,iblk), Tf(i,j,iblk)) 
            else
              sst(i,j,iblk) = c0
            endif
          enddo 
         enddo 
        enddo 
        !$OMP END PARALLEL DO
      endif

      if (dbug) then
         if (my_task == master_task)  &
               write (nu_diag,*) 'ocn_data_ncar'
           vmin = global_minval(Tf,distrb_info,tmask)
           vmax = global_maxval(Tf,distrb_info,tmask)
           if (my_task.eq.master_task)  &
               write (nu_diag,*) 'Tf',vmin,vmax
           vmin = global_minval(sst,distrb_info,tmask)
           vmax = global_maxval(sst,distrb_info,tmask)
           if (my_task.eq.master_task)  &
               write (nu_diag,*) 'sst',vmin,vmax
           vmin = global_minval(sss,distrb_info,tmask)
           vmax = global_maxval(sss,distrb_info,tmask)
           if (my_task.eq.master_task)  &
               write (nu_diag,*) 'sss',vmin,vmax
           vmin = global_minval(hmix,distrb_info,tmask)
           vmax = global_maxval(hmix,distrb_info,tmask)
           if (my_task.eq.master_task)  &
               write (nu_diag,*) 'hmix',vmin,vmax
           vmin = global_minval(uocn,distrb_info,umask)
           vmax = global_maxval(uocn,distrb_info,umask)
           if (my_task.eq.master_task)  &
               write (nu_diag,*) 'uocn',vmin,vmax
           vmin = global_minval(vocn,distrb_info,umask)
           vmax = global_maxval(vocn,distrb_info,umask)
           if (my_task.eq.master_task)  &
               write (nu_diag,*) 'vocn',vmin,vmax
           vmin = global_minval(ss_tltx,distrb_info,umask)
           vmax = global_maxval(ss_tltx,distrb_info,umask)
           if (my_task.eq.master_task)  &
               write (nu_diag,*) 'ss_tltx',vmin,vmax
           vmin = global_minval(ss_tlty,distrb_info,umask)
           vmax = global_maxval(ss_tlty,distrb_info,umask)
           if (my_task.eq.master_task)  &
               write (nu_diag,*) 'ss_tlty',vmin,vmax
           vmin = global_minval(qdp,distrb_info,tmask)
           vmax = global_maxval(qdp,distrb_info,tmask)
           if (my_task.eq.master_task)  &
               write (nu_diag,*) 'qdp',vmin,vmax
      endif


#endif           

    end subroutine atm_NICE

!=======================================================================

    subroutine ocn_ISPOL
!cn cice fills ocn_frc_m here, I am not sure what that does...


      integer (kind=int_kind) :: &
         nu_ispol,&     ! unit number
         i

      real (kind=dbl_kind), dimension(12) :: &
          t, &  !probably temperature, Tf?
          s, &  !probably sss_data
          hblt, &  !probably hmix
          u, &  !probably uocn_data seems to be zeroed out anyway??
          v, &  !probably vocn_data seems to be zeroed out anyway??
          dhdx, &  !probably ss_tltx
          dhdy, &  !probably ss_tlty 
          qdp  !probably heat flux

      character (char_len_long) filename
      
      filename = &
          trim(data_dir)//'pop_frc.gx1v3.051202_but_hblt_from_010815_ispol.ascii'

      write (nu_diag,*) 'Reading ',filename

      open (nu_ispol, file=filename, form='formatted')

      read(nu_ispol,*) t
      read(nu_ispol,*) s
      read(nu_ispol,*) hblt
      read(nu_ispol,*) u
      read(nu_ispol,*) v
      read(nu_ispol,*) dhdx
      read(nu_ispol,*) dhdy
      read(nu_ispol,*) qdp
      do i = 1, 12 ! monthly
        !t(i)
        sss_data(i) = s(i)
        hmix_data(i) = hblt(i)
        uocn_data(i) = u(i)
        vocn_data(i) = v(i)
        !dhdx(i)
        !dhdy(1)
        qdp_data(i) = qdp(i)
      end do

      !write(*,*) t
      !write(*,*) s
      !write(*,*) hblt
      !write(*,*) u
      !write(*,*) v
      !write(*,*) dhdx
      !write(*,*) dhdy
      !write(*,*) qdp
      
      !stop

    end subroutine ocn_ISPOL

!=======================================================================
      subroutine read_clim_data (readflag, recd, ixm, ixx, ixp, &
                                 data_file, field_data)


! Read data needed for interpolation, as in read_data.
! Assume a one-year cycle of climatological data, so that there is
!  no need to get data from other years or to extrapolate data beyond
!  the forcing time period.

#if 0
      use ice_diagnostics, only: check_step
      use ice_timers, only: ice_timer_start, ice_timer_stop, timer_readwrite
#endif
      logical (kind=log_kind),intent(in) :: readflag

      integer (kind=int_kind), intent(in) :: &
        recd            , & ! baseline record number
        ixm,ixx,ixp         ! record numbers of 3 data values
                            ! relative to recd

      character (char_len_long), intent(in) ::  data_file

!cn       integer (kind=int_kind), intent(in) :: &
!cn            field_loc, &      ! location of field on staggered grid
!cn            field_type        ! type of field (scalar, vector, angle)

      !cn real (kind=dbl_kind), dimension(nx_block,ny_block,2,max_blocks), &
      real (kind=dbl_kind), dimension(nx,2), &
        intent(out) :: &
        field_data         ! 2 values needed for interpolation

      ! local variables
      integer (kind=int_kind) :: &
        nbits          , & ! = 32 for single precision, 64 for double
        nrec           , & ! record number to read
        arg            , & ! value of time argument in field_data
        i

#if 0
      call ice_timer_start(timer_readwrite)  ! reading/writing

      nbits = 64                ! double precision data
      if (istep1 > check_step) dbug = .true.  !! debugging

      if (my_task==master_task .and. (dbug)) &
        write(nu_diag,*) '  ', trim(data_file)
#endif
      if (readflag) then

      !-----------------------------------------------------------------
      ! read data
      !-----------------------------------------------------------------

         !cn call ice_open (nu_forcing, data_file, nbits)
         open(nu_forcing,file=data_file,form='unformatted')
!cn this is probably not going to work? We need to get rec straight...
!         elseif (atype == 'rda4') then
!            allocate(work_gr(nx_global,ny_global))
!            read(nu,rec=nrec) work_gr
!            work_g1 = work_gr
!            deallocate(work_gr)
!cn in restart we do:
!            read(nu_forcing) (field_data(i,arg),i=1,nx) !cn





         arg = 0
         if (ixm /= -99) then
            arg = 1
            nrec = recd + ixm
            !cn call ice_read (nu_forcing, nrec, field_data(:,:,arg,:), &
            !cn               'rda8', dbug, field_loc, field_type)
            read(nu_forcing,rec=nrec) field_data(:,arg) !cn
         endif

         arg = arg + 1
         nrec = recd + ixx
         !cn call ice_read (nu_forcing, nrec, field_data(:,:,arg,:), &
         !cn               'rda8', dbug, field_loc, field_type)
         read(nu_forcing,rec=nrec) field_data(:,arg) !cn
            
         if (ixp /= -99) then
            arg = arg + 1
            nrec = recd + ixp
            !cn call ice_read (nu_forcing, nrec, field_data(:,:,arg,:), &
            !cn               'rda8', dbug, field_loc, field_type)
            read(nu_forcing,rec=nrec) field_data(:,arg) !cn
         endif

#if 0
         if (my_task == master_task) close (nu_forcing)
#endif
      endif                     ! readflag

#if 0

      call ice_timer_stop(timer_readwrite)  ! reading/writing

#endif
      end subroutine read_clim_data

!=======================================================================

      subroutine interpolate_data (field_data, field)

! Linear interpolation

! author: Elizabeth C. Hunke, LANL

      !cn use ice_domain, only: nblocks

      !cn real (kind=dbl_kind), dimension(nx_block,ny_block,2,max_blocks), &
      real (kind=dbl_kind), dimension(nx,2), &
        intent(in) :: &
        field_data    ! 2 values used for interpolation

      !cn real (kind=dbl_kind), dimension(nx_block,ny_block,max_blocks), &
      real (kind=dbl_kind), dimension(nx), &
        intent(out) :: &
        field         ! interpolated field
      ! local variables

#if 0
      integer (kind=int_kind) :: i
      do i = 1, nx
        field(i) = c1intp * field_data(i,1) &
            + c2intp * field_data(i,2)
      enddo
      ! local variables

      integer (kind=int_kind) :: i,j, iblk

      do iblk = 1, nblocks
         do j = 1, ny_block
         do i = 1, nx_block
            field(i,j,iblk) = c1intp * field_data(i,j,1,iblk) &
                            + c2intp * field_data(i,j,2,iblk)
         enddo
         enddo
      enddo
#endif
      end subroutine interpolate_data

!=======================================================================

      subroutine read_data_point (flag, recd, yr, ixm, ixx, ixp, &
                            maxrec, data_file, fieldname, field_data, &
                            field_loc, field_type)
!
! If data is at the beginning of a one-year record, get data from
!  the previous year.
! If data is at the end of a one-year record, get data from the
!  following year.
! If no earlier data exists (beginning of fyear_init), then
!  (1) For monthly data, get data from the end of fyear_final.
!  (2) For more frequent data, let the ixm value equal the
!      first value of the year.
! If no later data exists (end of fyear_final), then
!  (1) For monthly data, get data from the beginning of fyear_init.
!  (2) For more frequent data, let the ixp value
!      equal the last value of the year.
! In other words, we assume persistence when daily or 6-hourly
!   data is missing, and we assume periodicity when monthly data
!   is missing.
!
      use icepack_drv_constants, only: c0
      !cn use icepack_drv_diagnostics, only: check_step
      !cn use ice_timers, only: ice_timer_start, ice_timer_stop, timer_readwrite

      logical (kind=log_kind), intent(in) :: flag

      integer (kind=int_kind), intent(in) :: &
         recd                , & ! baseline record number
         yr                  , & ! year of forcing data
         ixm, ixx, ixp       , & ! record numbers of 3 data values
                                 ! relative to recd
         maxrec                  ! maximum record value

      character (char_len_long), intent(in) :: &
         data_file               ! data file to be read

      character (char_len), intent(in) :: &
         fieldname               ! field name in netCDF file

      integer (kind=int_kind), intent(in) :: &
           field_loc, &      ! location of field on staggered grid
           field_type        ! type of field (scalar, vector, angle)

      real (kind=dbl_kind), dimension(2), &
         intent(out) :: &
         field_data              ! 2 values needed for interpolation
#if 0

#ifdef ncdf 
      integer (kind=int_kind) :: &
         nrec             , & ! record number to read
         n2, n4           , & ! like ixm and ixp, but
                              ! adjusted at beginning and end of data
         arg              , & ! value of time argument in field_data
         fid                  ! file id for netCDF routines

      call ice_timer_start(timer_readwrite)  ! reading/writing

      if (istep1 > check_step) dbug = .true.  !! debugging

      if (my_task==master_task .and. (dbug)) then
         write(nu_diag,*) '  ', trim(data_file)
      endif

      if (flag) then

      !-----------------------------------------------------------------
      ! Initialize record counters
      ! (n2, n4 will change only at the very beginning or end of
      !  a forcing cycle.)
      !-----------------------------------------------------------------
         n2 = ixm
         n4 = ixp
         arg = 0

      !-----------------------------------------------------------------
      ! read data
      !-----------------------------------------------------------------

         if (ixm /= -99) then
         ! currently in first half of data interval
            if (ixx <= 1) then
               if (yr > fyear_init) then ! get data from previous year
                  !call file_year (data_file, yr-1)
               else             ! yr = fyear_init, no prior data exists
                  if (maxrec > 12) then ! extrapolate from first record
                     if (ixx == 1) n2 = ixx
                  else          ! go to end of fyear_final
                    ! call file_year (data_file, fyear_final)
                  endif
               endif            ! yr > fyear_init
            endif               ! ixx <= 1

      ! write(nu_diag,*) '!! read_data_nc !!!', trim(data_file)
      ! write(nu_diag,*) 'istep  ', istep
      ! write(nu_diag,*) 'fyear_final  ', fyear_final
      ! write(nu_diag,*) 'fyear_init  ', fyear_init
      ! write(nu_diag,*) 'ixm, ixx, ixp  ', ixm, ixx, ixp
      ! write(nu_diag,*) 'maxrec ', maxrec
      ! write(nu_diag,*) 'fieldname  ', fieldname
 
            call ice_open_nc (data_file, fid)

            arg = 1
            nrec = recd + n2

            call ice_read_nc & 
                 (fid, nrec, fieldname, field_data(arg), dbug, &
                  field_loc, field_type)

            !if (ixx==1) call ice_close_nc(fid)
            call ice_close_nc(fid)
         endif                  ! ixm ne -99

        ! always read ixx data from data file for current year
        ! call file_year (data_file, yr)
         call ice_open_nc (data_file, fid)

         arg = arg + 1
         nrec = recd + ixx

         call ice_read_nc & 
              (fid, nrec, fieldname, field_data(arg), dbug, &
               field_loc, field_type)

         if (ixp /= -99) then
         ! currently in latter half of data interval
            if (ixx==maxrec) then
               if (yr < fyear_final) then ! get data from following year
                  call ice_close_nc(fid)
                  !call file_year (data_file, yr+1)
                  call ice_open_nc (data_file, fid)
               else             ! yr = fyear_final, no more data exists
                  if (maxrec > 12) then ! extrapolate from ixx
                     n4 = ixx
                  else          ! go to beginning of fyear_init
                     call ice_close_nc(fid)
                    ! call file_year (data_file, fyear_init)
                     call ice_open_nc (data_file, fid)

                  endif
               endif            ! yr < fyear_final
            endif               ! ixx = maxrec

            arg = arg + 1
            nrec = recd + n4

            call ice_read_nc & 
                 (fid, nrec, fieldname, field_data(arg), dbug, &
                  field_loc, field_type)
         endif                  ! ixp /= -99

         call ice_close_nc(fid)

      endif                     ! flag

      call ice_timer_stop(timer_readwrite)  ! reading/writing

#else
      field_data = c0 ! to satisfy intent(out) attribute
#endif

#endif
      end subroutine read_data_point
!=======================================================================

      subroutine ocn_freezing_temperature

 ! Compute ocean freezing temperature Tf based on tfrz_option
 ! 'minus1p8'         Tf = -1.8 C (default)
 ! 'linear_salt'      Tf = -depressT * sss
 ! 'mushy'            Tf conforms with mushy layer thermo (ktherm=2)

      use icepack_therm_shared, only: icepack_sea_freezing_temperature
      use icepack_drv_flux, only: sss, Tf

      ! local variables

      integer (kind=int_kind) :: &
         i, j, iblk           ! horizontal indices

      !$OMP PARALLEL DO PRIVATE(iblk,i,j)
      do i = 1, nx
        Tf(i) = icepack_sea_freezing_temperature(sss(i))
      enddo
      !$OMP END PARALLEL DO

      end subroutine ocn_freezing_temperature


!=======================================================================

      end module icepack_drv_forcing

!=======================================================================<|MERGE_RESOLUTION|>--- conflicted
+++ resolved
@@ -6,21 +6,13 @@
 !
       module icepack_drv_forcing
 
-<<<<<<< HEAD
-      use icepack_kinds_mod
+      use icepack_drv_kinds
       use icepack_drv_domain_size, only: ncat, nx
       use icepack_drv_calendar, only: time, nyr, dayyr, mday, month, &
          daymo, daycal, &
          dt, yday , days_per_year
       use icepack_drv_constants, only: nu_diag, nu_forcing, secday
-      use icepack_intfc_shared, only: calc_strair
-=======
-      use icepack_drv_kinds
-      use icepack_drv_calendar, only: time, nyr, dayyr, mday, month
-      use icepack_drv_calendar, only: daymo, daycal
-      use icepack_drv_constants, only: nu_diag
       use icepack_drv_parameters, only: calc_strair
->>>>>>> d512dfd2
 
       implicit none
       private
@@ -113,10 +105,10 @@
 ! Determine the current and final year of the forcing cycle based on
 ! namelist input; initialize the forcing data.
 
-      use icepack_drv_constants, only: c0
-      use icepack_drv_flux, only: zlvl, Tair, potT, rhoa, uatm, vatm, wind
-      use icepack_drv_flux, only: strax, stray, fsw, swvdr, swvdf, swidr, swidf, Qa, flw, frain
-      use icepack_drv_flux, only: fsnow, sst, sss, uocn, vocn, qdp
+      use icepack_constants, only: c0
+      use icepack_drv_flux, only: zlvl, Tair, potT, rhoa, uatm, vatm, wind, &
+         strax, stray, fsw, swvdr, swvdf, swidr, swidf, Qa, flw, frain, &
+         fsnow, sst, sss, uocn, vocn, qdp
 
       integer (kind=int_kind) :: &
          i                ! index
@@ -203,17 +195,11 @@
 ! the time step and the data both start Jan 1.
 
       use icepack_constants, only: c0, c1
-<<<<<<< HEAD
       use icepack_drv_flux, only: zlvl, Tair, potT, rhoa, uatm, vatm, wind, &
          strax, stray, fsw, swvdr, swvdf, swidr, swidf, Qa, flw, frain, &
          fsnow, sst, sss, uocn, vocn, qdp, hmix
 
-      use icepack_intfc_shared, only: restore_bgc
-=======
-      use icepack_drv_flux, only: zlvl, Tair, potT, rhoa, uatm, vatm, wind
-      use icepack_drv_flux, only: strax, stray, fsw, swvdr, swvdf, swidr, swidf, Qa, flw, frain
-      use icepack_drv_flux, only: fsnow, sst, sss, uocn, vocn, qdp
->>>>>>> d512dfd2
+      use icepack_drv_init_column, only: restore_bgc
 
       integer (kind=int_kind), intent(in) :: &
          timestep         ! time step index
@@ -392,35 +378,33 @@
        uocn(:) = c1intp *  uocn_data(mlast) + c2intp *  uocn_data(mnext)
        vocn(:) = c1intp *  vocn_data(mlast) + c2intp *  vocn_data(mnext)
 
-!cn are these the default?
-      !sst  (:) = sst_data  (i)    ! sea surface temperature
-      !sss  (:) = sss_data  (i)    ! sea surface salinity
-      !uocn (:) = uocn_data (i)    ! wind velocity components (m/s)
-      !vocn (:) = vocn_data (i) 
-
-!for debugging, for now
-if (i==8760) then
-write (nu_diag,*) flw
-write (nu_diag,*) fsw
-write (nu_diag,*) Tair
-write (nu_diag,*) Qa
-write (nu_diag,*) fsnow
-write (nu_diag,*) frain
-write (nu_diag,*) zlvl
-write (nu_diag,*) potT
-write (nu_diag,*) rhoa
-write (nu_diag,*) uatm
-write (nu_diag,*) vatm
-write (nu_diag,*) wind
-write (nu_diag,*) strax
-write (nu_diag,*) stray
-write (nu_diag,*) swvdr
-write (nu_diag,*) swvdf
-write (nu_diag,*) swidr
-write (nu_diag,*) swidf
-write (nu_diag,*) sst
-write (nu_diag,*) uocn
-write (nu_diag,*) vocn
+! for debugging
+!if (timestep==8760.or.timestep==8761) then
+if (0==1) then ! off
+write (nu_diag,*) 'timestep',timestep, mlast, mnext
+write (nu_diag,*) 'index',mlast,mnext
+write (nu_diag,*) 'flw',flw
+write (nu_diag,*) 'fsw',fsw
+write (nu_diag,*) 'Tair',Tair
+write (nu_diag,*) 'Qa',Qa
+write (nu_diag,*) 'fsnow',fsnow
+write (nu_diag,*) 'frain',frain
+write (nu_diag,*) 'potT',potT
+write (nu_diag,*) 'rhoa',rhoa
+write (nu_diag,*) 'uatm',uatm
+write (nu_diag,*) 'vatm',vatm
+write (nu_diag,*) 'wind',wind
+write (nu_diag,*) 'strax',strax
+write (nu_diag,*) 'stray',stray
+write (nu_diag,*) 'swvdr',swvdr
+write (nu_diag,*) 'swvdf',swvdf
+write (nu_diag,*) 'swidr',swidr
+write (nu_diag,*) 'swidf',swidf
+write (nu_diag,*) 'sst',sst
+write (nu_diag,*) 'sss',sss
+write (nu_diag,*) 'uocn',uocn
+write (nu_diag,*) 'vocn',vocn
+write (nu_diag,*) 'qdp',qdp
 endif
 
       end subroutine get_forcing
@@ -729,7 +713,7 @@
 !  year (daily, 6-hourly, etc.)
 ! Use interp_coef_monthly for monthly data.
 
-      use icepack_drv_constants, only: c1, p5, secday
+      use icepack_constants, only: c1, p5, secday
 
       integer (kind=int_kind), intent(in) :: &
           recnum      , & ! record number for current data value
