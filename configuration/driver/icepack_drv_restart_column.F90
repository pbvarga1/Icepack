--- conflicted
+++ resolved
@@ -15,15 +15,14 @@
       save
 
       private
-      public ::  write_restart_bgc, read_restart_bgc 
+      public ::  write_restart_bgc,       read_restart_bgc,  &
+                 write_restart_hbrine,    read_restart_hbrine
 
 !=======================================================================
 
       contains
 
 !=======================================================================
-<<<<<<< HEAD
-=======
 
       subroutine read_restart_hbrine()
 
@@ -33,7 +32,7 @@
       use icepack_drv_arrays_column, only: first_ice_real, first_ice
 !      use icepack_drv_fileunits, only: nu_diag, nu_restart_hbrine
       use icepack_drv_state, only: trcrn
-      !use icepack_drv_tracers, only: nt_fbri
+      use icepack_intfc_tracers, only: nt_fbri
       use icepack_drv_restart, only: read_restart_field
 
       ! local variables
@@ -75,7 +74,7 @@
       use icepack_drv_arrays_column, only: first_ice, first_ice_real
 !      use icepack_drv_fileunits, only: nu_diag, nu_dump_hbrine
       use icepack_drv_state, only: trcrn
-      !use icepack_drv_tracers, only: nt_fbri
+      use icepack_intfc_tracers, only: nt_fbri
       use icepack_drv_restart, only: write_restart_field
 
       ! local variables
@@ -105,7 +104,6 @@
       end subroutine write_restart_hbrine
 
 !=======================================================================
->>>>>>> d512dfd2
 !
 ! Dumps all values needed for a bgc restart
 !
