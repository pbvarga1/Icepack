!=======================================================================
!
!  This module contains the Icepack initialization routine that sets model
!  parameters and initializes the grid and state variables.
!
!  authors Elizabeth C. Hunke, LANL

      module icepack_drv_InitMod

      use icepack_drv_kinds

      implicit none
      private
      public :: icepack_initialize
      save

!=======================================================================

      contains

!=======================================================================


!  Initialize Icepack

      subroutine icepack_initialize

      use icepack_drv_arrays_column, only: hin_max, c_hi_range, zfswin, trcrn_sw
      use icepack_drv_arrays_column, only:    ocean_bio_all, ice_bio_net, snow_bio_net
      use icepack_drv_calendar, only: dt, dt_dyn, time, istep, istep1, write_ic
      use icepack_drv_calendar, only: init_calendar, calendar
      use icepack_intfc, only: icepack_init_itd, icepack_init_itd_hist
      use icepack_intfc, only: icepack_clear_warnings, icepack_print_warnings
      use icepack_drv_domain_size, only: ncat
      use icepack_drv_constants, only: nu_diag
      use icepack_drv_diagnostics, only: debug_icepack
      use icepack_drv_flux, only: init_coupler_flux, init_history_therm
      use icepack_drv_flux, only: init_history_dyn, init_flux_atm_ocn
      use icepack_drv_forcing, only: init_forcing, get_forcing
<<<<<<< HEAD
      use icepack_drv_forcing_bgc, only: get_forcing_bgc, faero_default, init_forcing_bgc 
=======
!      use icepack_drv_forcing_bgc, only: get_forcing_bgc, get_atm_bgc
!      use icepack_drv_forcing_bgc, only: faero_data, faero_default, faero_optics
>>>>>>> d512dfd2
      use icepack_drv_restart_shared, only: restart
      use icepack_drv_init, only: input_data, init_state, init_grid2
      use icepack_drv_init_column, only: init_thermo_vertical, init_shortwave, init_zbgc
      use icepack_intfc, only: icepack_configure
      !use icepack_drv_tracers, only: tr_aero, tr_zaero
      use icepack_drv_parameters, only: skl_bgc, z_tracers

      logical(kind=log_kind) :: l_stop
      character(char_len) :: stop_label

      call icepack_configure()  ! initialize icepack
      call input_data           ! namelist variables
      call init_zbgc            ! vertical biogeochemistry namelist

      call init_grid2           ! grid variables

      call init_calendar        ! initialize some calendar stuff

      call init_coupler_flux    ! initialize fluxes exchanged with coupler
      call init_thermo_vertical ! initialize vertical thermodynamics
      call icepack_init_itd(ncat, hin_max, l_stop, stop_label) ! ice thickness distribution
      if (l_stop) then
         write(nu_diag,*) trim(stop_label)
         stop
      endif

      call icepack_clear_warnings()
      call icepack_init_itd_hist(ncat, hin_max, c_hi_range) ! output
      call icepack_print_warnings(nu_diag)

      call calendar(time)       ! determine the initial date

      call init_state           ! initialize the ice state
      call init_restart         ! initialize restart variables
      call init_history_therm   ! initialize thermo history variables

!      if (tr_aero .or. tr_zaero) call faero_optics !initialize aerosol optical 
                                                   !property tables

      if (restart) &
         call init_shortwave    ! initialize radiative transfer

      istep  = istep  + 1    ! update time step counters
      istep1 = istep1 + 1
      time = time + dt       ! determine the time and date
      call calendar(time)    ! at the end of the first timestep

   !--------------------------------------------------------------------
   ! coupler communication or forcing data initialization
   !--------------------------------------------------------------------

      call init_forcing      ! initialize forcing (standalone)     
      if (skl_bgc .or. z_tracers) call init_forcing_bgc !cn
!?      call init_coupler_flux ! complete forcing initialization
      call get_forcing(istep1)       ! get forcing from data arrays

!      call get_forcing_atmo     ! atmospheric forcing from data
!      call get_forcing_ocn(dt)  ! ocean forcing from data

      ! aerosols
      ! if (tr_aero)  call faero_data                   ! data file
      ! if (tr_zaero) call fzaero_data                  ! data file (gx1)
      if (tr_aero .or. tr_zaero)  call faero_default    ! default values

      if (skl_bgc .or. z_tracers) call get_forcing_bgc  ! biogeochemistry
!      if (z_tracers) call get_atm_bgc                   ! biogeochemistry

      if (.not. restart) &
         call init_shortwave    ! initialize radiative transfer using current swdn

      call init_flux_atm_ocn    ! initialize atmosphere, ocean fluxes

      end subroutine icepack_initialize

!=======================================================================

      subroutine init_restart

      use icepack_drv_arrays_column, only: dhsn
      use icepack_drv_calendar, only: time, calendar
      use icepack_drv_constants, only: c0
      use icepack_intfc, only: icepack_aggregate
      use icepack_drv_domain_size, only: ncat, max_ntrcr, n_aero, nx
      use icepack_drv_flux, only: sss
      use icepack_drv_init, only: ice_ic, tmask
      use icepack_drv_init_column, only: init_hbrine, init_bgc
      use icepack_drv_restart, only: restartfile, read_restart_hbrine
      use icepack_drv_restart_shared, only: restart
      use icepack_drv_state ! almost everything
      use icepack_drv_tracers, only: tr_brine
      use icepack_drv_parameters, only: skl_bgc, z_tracers, solve_zsal

      integer(kind=int_kind) :: &
         i                            ! horizontal indices

      if (restart) then
         call restartfile (ice_ic)
         call calendar (time)
      endif      



      !in CICE, the following line:
      !if (tr_brine .or. skl_bgc) call init_hbrine ! brine height tracer
      !is called like this:
      if (tr_brine .or. skl_bgc) then ! brine height tracer
        call init_hbrine
        !if (tr_brine .and. restart_hbrine) call read_restart_hbrine
        if (tr_brine .and. restart) call read_restart_hbrine
      endif



      !the bgc restarts are contained in this subroutine
      if (solve_zsal .or. skl_bgc .or. z_tracers) call init_bgc ! biogeochemistry

      !-----------------------------------------------------------------
      ! aggregate tracers
      !-----------------------------------------------------------------
      do i = 1, nx
         if (tmask(i)) &
         call icepack_aggregate (ncat,               &
                                aicen(i,:),  &
                                trcrn(i,:,:),&
                                vicen(i,:),  &
                                vsnon(i,:),  &
                                aice (i),  &
                                trcr (i,:),  &
                                vice (i),  &
                                vsno (i),  &
                                aice0(i),  &
                                max_ntrcr,          &
                                trcr_depend,        &
                                trcr_base,          &
                                n_trcr_strata,      &
                                nt_strata)
      enddo
      end subroutine init_restart

!=======================================================================

      end module icepack_drv_InitMod

!=======================================================================<|MERGE_RESOLUTION|>--- conflicted
+++ resolved
@@ -25,30 +25,24 @@
 
       subroutine icepack_initialize
 
-      use icepack_drv_arrays_column, only: hin_max, c_hi_range, zfswin, trcrn_sw
-      use icepack_drv_arrays_column, only:    ocean_bio_all, ice_bio_net, snow_bio_net
-      use icepack_drv_calendar, only: dt, dt_dyn, time, istep, istep1, write_ic
-      use icepack_drv_calendar, only: init_calendar, calendar
-      use icepack_intfc, only: icepack_init_itd, icepack_init_itd_hist
-      use icepack_intfc, only: icepack_clear_warnings, icepack_print_warnings
+      use icepack_drv_arrays_column, only: hin_max, c_hi_range, zfswin, trcrn_sw, &
+          ocean_bio_all, ice_bio_net, snow_bio_net
+      use icepack_drv_calendar, only: dt, dt_dyn, time, istep, istep1, write_ic, &
+          init_calendar, calendar
+      use icepack_intfc, only: icepack_init_itd, icepack_init_itd_hist, &
+          icepack_clear_warnings, icepack_print_warnings
       use icepack_drv_domain_size, only: ncat
       use icepack_drv_constants, only: nu_diag
       use icepack_drv_diagnostics, only: debug_icepack
-      use icepack_drv_flux, only: init_coupler_flux, init_history_therm
-      use icepack_drv_flux, only: init_history_dyn, init_flux_atm_ocn
+      use icepack_drv_flux, only: init_coupler_flux, init_history_therm, &
+          init_history_dyn, init_flux_atm_ocn
       use icepack_drv_forcing, only: init_forcing, get_forcing
-<<<<<<< HEAD
       use icepack_drv_forcing_bgc, only: get_forcing_bgc, faero_default, init_forcing_bgc 
-=======
-!      use icepack_drv_forcing_bgc, only: get_forcing_bgc, get_atm_bgc
-!      use icepack_drv_forcing_bgc, only: faero_data, faero_default, faero_optics
->>>>>>> d512dfd2
       use icepack_drv_restart_shared, only: restart
       use icepack_drv_init, only: input_data, init_state, init_grid2
       use icepack_drv_init_column, only: init_thermo_vertical, init_shortwave, init_zbgc
-      use icepack_intfc, only: icepack_configure
-      !use icepack_drv_tracers, only: tr_aero, tr_zaero
-      use icepack_drv_parameters, only: skl_bgc, z_tracers
+      use icepack_intfc_tracers, only: tr_aero, tr_zaero
+      use icepack_intfc_shared, only: skl_bgc, z_tracers
 
       logical(kind=log_kind) :: l_stop
       character(char_len) :: stop_label
@@ -132,8 +126,10 @@
       use icepack_drv_restart, only: restartfile, read_restart_hbrine
       use icepack_drv_restart_shared, only: restart
       use icepack_drv_state ! almost everything
-      use icepack_drv_tracers, only: tr_brine
-      use icepack_drv_parameters, only: skl_bgc, z_tracers, solve_zsal
+      use icepack_intfc_tracers, only: tr_iage, tr_FY, tr_lvl, nt_alvl, nt_vlvl, &
+          tr_pond_cesm, nt_apnd, nt_hpnd, tr_pond_lvl, nt_ipnd, &
+          tr_pond_topo, tr_aero, tr_brine, nt_iage, nt_FY, nt_aero
+      use icepack_intfc_shared, only: skl_bgc, z_tracers, solve_zsal
 
       integer(kind=int_kind) :: &
          i                            ! horizontal indices
