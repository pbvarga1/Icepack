!=========================================================================
!
! Initialization routines for the column package.
!
! author: Elizabeth C. Hunke, LANL
!
      module icepack_drv_init_column

      use icepack_drv_kinds
      use icepack_drv_domain_size, only: ncat, nilyr, nslyr, nx

      implicit none
      save

      private
      public :: init_thermo_vertical, init_shortwave, &
                init_bgc, init_hbrine, init_zbgc

!=======================================================================

      contains

!=======================================================================
!
! Initialize the vertical profile of ice salinity and melting temperature.
!
! authors: C. M. Bitz, UW
!          William H. Lipscomb, LANL

      subroutine init_thermo_vertical

      use icepack_drv_constants, only: depressT
      use icepack_intfc, only: icepack_init_thermo
      use icepack_drv_flux, only: salinz, Tmltz

      integer (kind=int_kind) :: &
         i,          &  ! horizontal indices
         k              ! ice layer index

      real (kind=dbl_kind), dimension(nilyr+1) :: &
         sprofile                         ! vertical salinity profile

      !-----------------------------------------------------------------
      ! initialize heat_capacity, l_brine, and salinity profile
      !-----------------------------------------------------------------

      call icepack_init_thermo(nilyr, sprofile)

      !-----------------------------------------------------------------
      ! Prescibe vertical profile of salinity and melting temperature.
      ! Note this profile is only used for BL99 thermodynamics.
      !-----------------------------------------------------------------

      do i = 1, nx
         do k = 1, nilyr+1
            salinz(i,k) = sprofile(k)
            Tmltz (i,k) = -salinz(i,k)*depressT
         enddo ! k
      enddo    ! i

      end subroutine init_thermo_vertical

!=======================================================================
!
!  Initialize shortwave

      subroutine init_shortwave

      use icepack_drv_arrays_column, only: fswpenln, Iswabsn, Sswabsn, albicen
      use icepack_drv_arrays_column, only: albsnon, alvdrn, alidrn, alvdfn, alidfn, fswsfcn, fswthrun
      use icepack_drv_arrays_column, only: fswintn, albpndn, apeffn, trcrn_sw, dhsn, ffracn, snowfracn
      use icepack_drv_arrays_column, only: kaer_tab, waer_tab, gaer_tab, kaer_bc_tab, waer_bc_tab, gaer_bc_tab, bcenh
      use icepack_drv_arrays_column, only: swgrid, igrid
      use icepack_drv_calendar, only: istep1, dt, calendar_type
      use icepack_drv_calendar, only:    days_per_year, nextsw_cday, yday, sec
      use icepack_drv_constants, only: nu_diag
      use icepack_drv_constants, only: c0, c1, puny
      use icepack_drv_diagnostics, only: diagnostic_abort
      use icepack_drv_domain_size, only: n_aero, n_zaero, ncat, nilyr, nslyr, n_algae, nblyr
      use icepack_drv_flux, only: alvdf, alidf, alvdr, alidr
      use icepack_drv_flux, only: alvdr_ai, alidr_ai, alvdf_ai, alidf_ai
      use icepack_drv_flux, only: swvdr, swvdf, swidr, swidf, scale_factor, snowfrac
      use icepack_drv_flux, only: albice, albsno, albpnd, apeff_ai, coszen, fsnow
      use icepack_drv_init, only: tlat, tlon, tmask
      use icepack_drv_restart_shared, only: restart
      use icepack_drv_state, only: aicen, vicen, vsnon, trcrn

      ! column package includes
      use icepack_intfc, only: icepack_step_radiation, icepack_init_orbit
      use icepack_intfc, only: icepack_clear_warnings, icepack_print_warnings
      use icepack_drv_parameters, only: shortwave, dEdd_algae, modal_aero
      use icepack_drv_tracers, only: tr_brine, tr_zaero, tr_bgc_n
      use icepack_drv_tracers, only: nt_alvl, nt_apnd, nt_hpnd, nt_ipnd, nt_aero
      use icepack_drv_tracers, only: nt_fbri, nt_tsfc
      use icepack_drv_tracers, only: ntrcr, nbtrcr, nbtrcr_sw
      use icepack_drv_tracers, only: nlt_chl_sw, nlt_zaero_sw

      integer (kind=int_kind) :: &
         i, k           , & ! horizontal indices
         n                  ! thickness category index

      real (kind=dbl_kind) :: &
         cszn        , & ! counter for history averaging
         netsw           ! flag for shortwave radiation presence

      logical (kind=log_kind) :: &
         l_stop       , & ! if true, abort the model
         l_print_point, & ! flag to print designated grid point diagnostics
         debug            ! if true, print diagnostics

      character (char_len) :: stop_label

      integer (kind=int_kind) :: &
         ipoint

      real (kind=dbl_kind), dimension(ncat) :: &
         fbri                 ! brine height to ice thickness

      real(kind= dbl_kind), dimension(ntrcr, ncat) :: &
         ztrcr

      real(kind= dbl_kind), dimension(ntrcr, ncat) :: &
         ztrcr_sw

      !$OMP PARALLEL DO PRIVATE(i,n, &
      !$OMP                     cszn,l_print_point,debug,ipoint)
         ! Initialize
         fswpenln(:,:,:) = c0
         Iswabsn(:,:,:) = c0
         Sswabsn(:,:,:) = c0

         do i = 1, nx

            l_print_point = .false.

            alvdf(i) = c0
            alidf(i) = c0
            alvdr(i) = c0
            alidr(i) = c0
            alvdr_ai(i) = c0
            alidr_ai(i) = c0
            alvdf_ai(i) = c0
            alidf_ai(i) = c0
            albice(i) = c0
            albsno(i) = c0
            albpnd(i) = c0
            snowfrac(i) = c0
            apeff_ai(i) = c0

            do n = 1, ncat
               alvdrn(i,n) = c0
               alidrn(i,n) = c0
               alvdfn(i,n) = c0
               alidfn(i,n) = c0
               fswsfcn(i,n) = c0
               fswintn(i,n) = c0
               fswthrun(i,n) = c0
            enddo   ! ncat

         enddo
         do i = 1, nx

            if (trim(shortwave) == 'dEdd') then ! delta Eddington

#ifndef CCSMCOUPLED
               ! initialize orbital parameters
               ! These come from the driver in the coupled model.
               call icepack_clear_warnings()
               call icepack_init_orbit(l_stop, stop_label)
               call icepack_print_warnings(nu_diag)

               if (l_stop) then
                  call diagnostic_abort(i, istep1, stop_label)
               endif
#endif
            endif

         fbri(:) = c0
         ztrcr_sw(:,:) = c0
         do n = 1, ncat
           do k = 1, ntrcr
             ztrcr(k,n) = trcrn(i,k,n)
           enddo
           if (tr_brine)  fbri(n) = trcrn(i,nt_fbri,n)
         enddo

         if (tmask(i)) then
            call icepack_clear_warnings()
            call icepack_step_radiation (dt,         ncat,                    &
                          n_algae,   tr_zaero, nblyr,                     &
                          ntrcr,     nbtrcr,   nbtrcr_sw,                 &
                          nilyr,    nslyr,       n_aero,                  &
                          n_zaero,  dEdd_algae,  nlt_chl_sw,              &
                          nlt_zaero_sw(:),                                &
                          swgrid(:),           igrid(:),                  &
                          fbri(:),                                        &
                          aicen(i,:),     vicen(i,:),       &
                          vsnon(i,:),                              &
                          trcrn(i,nt_Tsfc,:),                      &
                          trcrn(i,nt_alvl,:),                      &
                          trcrn(i,nt_apnd,:),                      &
                          trcrn(i,nt_hpnd,:),                      &
                          trcrn(i,nt_ipnd,:),                      &
                          trcrn(i,nt_aero:nt_aero+4*n_aero-1,:),   &
                          ztrcr_sw,                                       &
                          ztrcr,                                          &
                          TLAT(i),        TLON(i),          &
                          calendar_type,         days_per_year,           &
                          nextsw_cday,           yday,                    &
                          sec,                                            &
                          kaer_tab, waer_tab,                             &
                          gaer_tab,                                       &
                          kaer_bc_tab(:,:),      waer_bc_tab(:,:),        &
                          gaer_bc_tab(:,:),      bcenh(:,:,:),            &
                          modal_aero,                                     &
                          swvdr(i),       swvdf(i),         &
                          swidr(i),       swidf(i),         &
                          coszen(i),      fsnow(i),         &
                          alvdrn(i,:),    alvdfn(i,:),      &
                          alidrn(i,:),    alidfn(i,:),      &
                          fswsfcn(i,:),   fswintn(i,:),     &
                          fswthrun(i,:),  fswpenln(i,:,:),  &
                          Sswabsn(i,:,:), Iswabsn(i,:,:),   &
                          albicen(i,:),   albsnon(i,:),     &
                          albpndn(i,:),   apeffn(i,:),      &
                          snowfracn(i,:),                          &
                          dhsn(i,:),      ffracn(i,:),      &
                          l_print_point,                                  &
                          initonly = .true.)
            call icepack_print_warnings(nu_diag)
         endif
         
      !-----------------------------------------------------------------
      ! Define aerosol tracer on shortwave grid
      !-----------------------------------------------------------------

      if (dEdd_algae .and. (tr_zaero .or. tr_bgc_N)) then
        do n = 1, ncat
           do k = 1, nbtrcr_sw
              trcrn_sw(i,k,n) = ztrcr_sw(k,n)
           enddo
        enddo
      endif

      !-----------------------------------------------------------------
      ! Aggregate albedos 
      !-----------------------------------------------------------------

            do n = 1, ncat
               
               if (aicen(i,n) > puny) then
                  
                  alvdf(i) = alvdf(i) &
                       + alvdfn(i,n)*aicen(i,n)
                  alidf(i) = alidf(i) &
                       + alidfn(i,n)*aicen(i,n)
                  alvdr(i) = alvdr(i) &
                       + alvdrn(i,n)*aicen(i,n)
                  alidr(i) = alidr(i) &
                       + alidrn(i,n)*aicen(i,n)
                  
                  netsw = swvdr(i) + swidr(i) &
                        + swvdf(i) + swidf(i)
                  if (netsw > puny) then ! sun above horizon
                     albice(i) = albice(i) &
                          + albicen(i,n)*aicen(i,n)
                     albsno(i) = albsno(i) &
                          + albsnon(i,n)*aicen(i,n)
                     albpnd(i) = albpnd(i) &
                          + albpndn(i,n)*aicen(i,n)
                  endif
                  
                  apeff_ai(i) = apeff_ai(i) &
                       + apeffn(i,n)*aicen(i,n)
                  snowfrac(i) = snowfrac(i) &
                       + snowfracn(i,n)*aicen(i,n)
               
               endif ! aicen > puny

            enddo  ! ncat

      !----------------------------------------------------------------
      ! Store grid box mean albedos and fluxes before scaling by aice
      !----------------------------------------------------------------

            alvdf_ai  (i) = alvdf  (i)
            alidf_ai  (i) = alidf  (i)
            alvdr_ai  (i) = alvdr  (i)
            alidr_ai  (i) = alidr  (i)
            
      !----------------------------------------------------------------
      ! Save net shortwave for scaling factor in scale_factor
      !----------------------------------------------------------------
            if (.not. restart) then
               scale_factor(i) = &
	 	      swvdr(i)*(c1 - alvdr_ai(i)) &
	 	    + swvdf(i)*(c1 - alvdf_ai(i)) &
 	            + swidr(i)*(c1 - alidr_ai(i)) &
	 	    + swidf(i)*(c1 - alidf_ai(i))
	    endif

         enddo ! i

      end subroutine init_shortwave

!=======================================================================

!  Initialize vertical profile for biogeochemistry

      subroutine init_bgc() 

      use icepack_drv_arrays_column, only: zfswin, trcrn_sw
      use icepack_drv_arrays_column, only: ocean_bio_all, ice_bio_net, snow_bio_net
      use icepack_drv_arrays_column, only: cgrid, igrid, bphi, iDi, bTiz, iki
      use icepack_drv_arrays_column, only: Rayleigh_criteria, Rayleigh_real
      use icepack_drv_calendar,  only: dt, istep1
      use icepack_drv_constants, only: c0
      use icepack_drv_diagnostics, only: diagnostic_abort
      use icepack_drv_domain_size, only: nblyr, nilyr
      use icepack_drv_constants, only: nu_diag
<<<<<<< HEAD
      use icepack_drv_flux, only: sss, nit, amm, sil, dmsp, dms, algalN, &
          doc, don, dic, fed, fep, zaeros, hum
      use icepack_drv_forcing_bgc, only:  get_forcing_bgc !cn init_bgc_data
!      use icepack_drv_restart_column, only: restart_zsal, &
!          read_restart_bgc, restart_bgc
=======
      use icepack_drv_flux, only: sss, nit, amm, sil, dmsp, dms, algalN
      use icepack_drv_flux, only: doc, don, dic, fed, fep, zaeros, hum
!      use icepack_drv_forcing_bgc,    only: init_bgc_data, get_forcing_bgc
!      use icepack_drv_restart_column, only: restart_zsal
!      use icepack_drv_restart_column, only: read_restart_bgc, restart_bgc
>>>>>>> d512dfd2
      use icepack_drv_state, only: trcrn, aicen, vicen, vsnon
      use icepack_drv_parameters, only: solve_zsal
      use icepack_drv_parameters, only: max_algae, max_don, max_doc, max_dic, max_aero, max_fe
      use icepack_drv_parameters, only: max_nbtrcr

      ! column package includes
      use icepack_intfc,   only: icepack_init_bgc, icepack_init_zsalinity
      use icepack_intfc,   only: icepack_init_ocean_conc, icepack_init_OceanConcArray
      use icepack_drv_tracers, only: nbtrcr, ntrcr, ntrcr_o
      use icepack_drv_tracers, only: nt_sice, nt_bgc_S

      ! local variables

      integer (kind=int_kind) :: &
         i                , & ! horizontal indices
         k,m              , & ! vertical index
         n                    ! category index

      logical (kind=log_kind) :: &
         l_stop           , & ! if true, print diagnostics and abort on return
         RayleighC
        
      real(kind=dbl_kind) :: &
         RayleighR

      character (char_len) :: stop_label

      real(kind=dbl_kind), dimension(ntrcr,ncat) :: &
         trcrn_bgc 
      
      real(kind=dbl_kind), dimension(nilyr,ncat) :: &
         sicen    

      ! Initialize

      l_stop = .false.

      bphi(:,:,:) = c0   ! initial porosity for no ice 
      iDi (:,:,:) = c0   ! interface diffusivity
      bTiz(:,:,:) = c0   ! initial bio grid ice temperature
      iki (:,:,:) = c0   ! permeability

      ocean_bio_all(:,:)   = c0
      ice_bio_net  (:,:)   = c0 ! integrated ice tracer conc (mmol/m^2 or mg/m^2) 
      snow_bio_net (:,:)   = c0 ! integrated snow tracer conc (mmol/m^2 or mg/m^2)
      zfswin       (:,:,:) = c0 ! shortwave flux on bio grid
      trcrn_sw     (:,:,:) = c0 ! tracers active in the shortwave calculation
      trcrn_bgc    (:,:) = c0

      !-----------------------------------------------------------------
      ! zsalinity initialization
      !-----------------------------------------------------------------
      
      if (solve_zsal) then

            do i = 1, nx
               call icepack_init_zsalinity(nblyr, ntrcr_o, RayleighC, &
                      RayleighR, trcrn_bgc, nt_bgc_S, ncat, sss(i))
!               if (.not. restart_zsal) then
                  Rayleigh_real    (i) = RayleighR
                  Rayleigh_criteria(i) = RayleighC
               do n = 1,ncat
                 do k  = 1, nblyr
                   trcrn(i,nt_bgc_S+k-1,n) = trcrn_bgc(nt_bgc_S-1+k-ntrcr_o,n)
                 enddo
               enddo
!               endif   ! restart_zsal
            enddo      ! i
      endif ! solve_zsal

!      if (.not. solve_zsal) restart_zsal = .false.

      !-----------------------------------------------------------------
      ! biogeochemistry initialization
      !-----------------------------------------------------------------

!      if (.not. restart_bgc) then       
     
      !-----------------------------------------------------------------
      ! Initial Ocean Values if not coupled to the ocean bgc
      !-----------------------------------------------------------------
            do i = 1, nx
               call icepack_init_ocean_conc ( &
                    amm   (i  ), dmsp(i  ), dms(i  ), &
                    algalN(i,:), doc (i,:), dic(i,:), &
                    don   (i,:), fed (i,:), fep(i,:), &
                    hum   (i  ), nit (i  ), sil(i  ), &
                    zaeros(i,:), max_dic, max_don, max_fe, max_aero)
            enddo  ! i

!cn right now, init_bgc_data would be a no-op since fe_data_type=default
            !call init_bgc_data(fed(:,:),fep(:,:)) ! input dFe from file
            call get_forcing_bgc                          ! defines nit and sil

!      endif     ! .not. restart

         do i = 1, nx

            do n = 1, ncat
            do k = 1, nilyr
               sicen(k,n) = trcrn(i,nt_sice+k-1,n)
            enddo
            do k = ntrcr_o+1, ntrcr
               trcrn_bgc(k-ntrcr_o,n) = trcrn(i,k,n)
            enddo
            enddo

            call icepack_init_OceanConcArray(max_nbtrcr,         &
                                 max_algae, max_don,  max_doc,   &
                                 max_dic,   max_aero, max_fe,    &
                                 nit(i),    amm(i),   sil(i),       &
                                 dmsp(i),   dms(i),   algalN(i,:),  &
                                 doc(i,:),  don(i,:), dic(i,:),     &  
                                 fed(i,:),  fep(i,:), zaeros(i,:),  &
                                 ocean_bio_all(i,:),  hum(i))

            if (l_stop) then
               call diagnostic_abort(i, istep1, stop_label)
            endif

         enddo  ! i

!      if (.not. restart_bgc) then       
         do i = 1, nx
            call icepack_init_bgc(dt, ncat, nblyr, nilyr, ntrcr_o, &
               cgrid, igrid, ntrcr, nbtrcr, &
               sicen(:,:), &
               trcrn_bgc(:,:), &
               sss(i), &
               ocean_bio_all(i,:), &
               l_stop, stop_label)
            if (l_stop) then
               call diagnostic_abort(i, istep1, stop_label)
            endif
            enddo  ! i

!      endif ! .not. restart

      !-----------------------------------------------------------------
      ! read restart to complete BGC initialization
      !-----------------------------------------------------------------

!      if (restart_zsal .or. restart_bgc) call read_restart_bgc  

      end subroutine init_bgc

!=======================================================================

!  Initialize brine height tracer

      subroutine init_hbrine()

      use icepack_drv_arrays_column, only: first_ice, bgrid, igrid, cgrid
      use icepack_drv_arrays_column, only: icgrid, swgrid
      use icepack_drv_constants, only: c1
      use icepack_drv_domain_size, only: nblyr
      use icepack_drv_state, only: trcrn
      use icepack_intfc, only: icepack_init_hbrine
      use icepack_drv_tracers, only: nt_fbri, tr_brine
      use icepack_drv_parameters, only: phi_snow

      call icepack_init_hbrine(bgrid, igrid, cgrid, icgrid, &
            swgrid, nblyr, nilyr, phi_snow)

      first_ice(:,:) = .true.            
      if (tr_brine) trcrn(:,nt_fbri,:) = c1

      end subroutine init_hbrine

!=======================================================================

! Namelist variables, set to default values; may be altered at run time
! 
! author Elizabeth C. Hunke, LANL
!        Nicole Jeffery, LANL

      subroutine init_zbgc

      use icepack_drv_constants, only: nu_diag, nu_nml
      use icepack_drv_constants, only: c1, p5, c0, c5, rhos, rhoi, p1
      use icepack_drv_domain_size, only: max_ntrcr, nblyr, nilyr, nslyr
      use icepack_drv_domain_size, only: n_algae, n_zaero, n_doc, n_dic, n_don
      use icepack_drv_domain_size, only: n_fed, n_fep, max_nsw, n_bgc
!     use icepack_drv_restart_column, only: restart_bgc, restart_zsal
!     use icepack_drv_restart_column, only: restart_hbrine
      use icepack_drv_state, only: trcr_base, trcr_depend, n_trcr_strata
      use icepack_drv_state, only: nt_strata
      use icepack_drv_parameters, only: max_algae, max_don, max_doc, max_dic, max_aero
      use icepack_drv_parameters, only: max_fe, max_nbtrcr, shortwave

      use icepack_intfc, only: icepack_init_tracer_numbers, icepack_init_tracer_flags
      use icepack_intfc, only: icepack_init_tracer_indices
      use icepack_intfc, only: icepack_query_tracer_numbers, icepack_query_tracer_flags
      use icepack_intfc, only: icepack_query_tracer_indices
      use icepack_intfc, only: icepack_init_bgc_trcr,  icepack_init_zbgc

      integer (kind=int_kind) :: &
          ntrcr,         nbtrcr,       nbtrcr_sw,    &
          ntrcr_o,       nt_fbri,      &  
          nt_bgc_Nit,    nt_bgc_Am,    nt_bgc_Sil,   &
          nt_bgc_DMS,    nt_bgc_PON,   nt_bgc_S,     &
          nt_bgc_DMSPp,  nt_bgc_DMSPd, &
          nt_zbgc_frac,  nlt_chl_sw, &
          nlt_bgc_Nit,   nlt_bgc_Am, nlt_bgc_Sil, &
          nlt_bgc_DMS,   nlt_bgc_DMSPp, nlt_bgc_DMSPd, &
          nlt_bgc_PON, &
          nt_bgc_hum,  nlt_bgc_hum

      integer (kind=int_kind), dimension(max_aero) :: &
         nlt_zaero_sw       ! points to aerosol in trcrn_sw

      integer (kind=int_kind), dimension(max_algae) :: &
         nlt_bgc_N      , & ! algae
         nlt_bgc_C      , & !
         nlt_bgc_chl

      integer (kind=int_kind), dimension(max_doc) :: &
         nlt_bgc_DOC        ! disolved organic carbon

      integer (kind=int_kind), dimension(max_don) :: &
         nlt_bgc_DON        !

      integer (kind=int_kind), dimension(max_dic) :: &
         nlt_bgc_DIC        ! disolved inorganic carbon

      integer (kind=int_kind), dimension(max_fe) :: &
         nlt_bgc_Fed    , & !
         nlt_bgc_Fep        !

      integer (kind=int_kind), dimension(max_aero) :: &
         nlt_zaero          ! non-reacting layer aerosols

      integer (kind=int_kind), dimension(max_algae) :: &
         nt_bgc_N , & ! diatoms, phaeocystis, pico/small
         nt_bgc_C , & ! diatoms, phaeocystis, pico/small
         nt_bgc_chl   ! diatoms, phaeocystis, pico/small

      integer (kind=int_kind), dimension(max_doc) :: &
         nt_bgc_DOC      !  dissolved organic carbon

      integer (kind=int_kind), dimension(max_don) :: &
         nt_bgc_DON         !  dissolved organic nitrogen

      integer (kind=int_kind), dimension(max_dic) :: &
         nt_bgc_DIC         !  dissolved inorganic carbon

      integer (kind=int_kind), dimension(max_fe) :: &
         nt_bgc_Fed,     & !  dissolved iron
         nt_bgc_Fep        !  particulate iron

      integer (kind=int_kind), dimension(max_aero) :: &
         nt_zaero       !  black carbon and other aerosols

      integer (kind=int_kind), dimension(max_nbtrcr) :: &
         bio_index_o         ! relates nlt_bgc_NO to ocean concentration index

      integer (kind=int_kind), dimension(max_nbtrcr) :: &
         bio_index           ! relates bio indices, ie.  nlt_bgc_N to nt_bgc_N

      logical (kind=log_kind) :: &
          tr_brine, &
          tr_bgc_Nit,    tr_bgc_Am,    tr_bgc_Sil,   &
          tr_bgc_DMS,    tr_bgc_PON,   tr_bgc_S,     &
          tr_bgc_N,      tr_bgc_C,     tr_bgc_chl,   &
          tr_bgc_DON,    tr_bgc_Fe,    tr_zaero,     &
          tr_bgc_hum,    tr_aero
 
      integer (kind=int_kind) :: &
          ktherm

      character (char_len) :: &
          sil_data_type, nit_data_type, fe_data_type, bgc_flux_type

      character (char_len_long) :: &
          bgc_data_dir

      logical (kind=log_kind) :: &
          solve_zsal, skl_bgc, z_tracers, scale_bgc, solve_zbgc, dEdd_algae, &
          modal_aero, restore_bgc

      real (kind=dbl_kind) :: &
          grid_o, l_sk, grid_o_t, initbio_frac, &
          frazil_scav, grid_oS, l_skS, &
          phi_snow, &
          ratio_Si2N_diatoms , ratio_Si2N_sp      , ratio_Si2N_phaeo   ,  &
          ratio_S2N_diatoms  , ratio_S2N_sp       , ratio_S2N_phaeo    ,  &
          ratio_Fe2C_diatoms , ratio_Fe2C_sp      , ratio_Fe2C_phaeo   ,  &
          ratio_Fe2N_diatoms , ratio_Fe2N_sp      , ratio_Fe2N_phaeo   ,  &
          ratio_Fe2DON       , ratio_Fe2DOC_s     , ratio_Fe2DOC_l     ,  &
          fr_resp            , tau_min            , tau_max            ,  &
          algal_vel          , R_dFe2dust         , dustFe_sol         ,  &
          chlabs_diatoms     , chlabs_sp          , chlabs_phaeo       ,  &
          alpha2max_low_diatoms,alpha2max_low_sp  , alpha2max_low_phaeo,  &
          beta2max_diatoms   , beta2max_sp        , beta2max_phaeo     ,  &
          mu_max_diatoms     , mu_max_sp          , mu_max_phaeo       ,  &
          grow_Tdep_diatoms  , grow_Tdep_sp       , grow_Tdep_phaeo    ,  &
          fr_graze_diatoms   , fr_graze_sp        , fr_graze_phaeo     ,  &
          mort_pre_diatoms   , mort_pre_sp        , mort_pre_phaeo     ,  &
          mort_Tdep_diatoms  , mort_Tdep_sp       , mort_Tdep_phaeo    ,  &
          k_exude_diatoms    , k_exude_sp         , k_exude_phaeo      ,  &
          K_Nit_diatoms      , K_Nit_sp           , K_Nit_phaeo        ,  &
          K_Am_diatoms       , K_Am_sp            , K_Am_phaeo         ,  &
          K_Sil_diatoms      , K_Sil_sp           , K_Sil_phaeo        ,  &
          K_Fe_diatoms       , K_Fe_sp            , K_Fe_phaeo         ,  &
          f_don_protein      , kn_bac_protein     , f_don_Am_protein   ,  &
          f_doc_s            , f_doc_l            , f_exude_s          ,  &
          f_exude_l          , k_bac_s            , k_bac_l            ,  &
          T_max              , fsal               , op_dep_min         ,  &
          fr_graze_s         , fr_graze_e         , fr_mort2min        ,  &
          fr_dFe             , k_nitrif           , t_iron_conv        ,  &
          max_loss           , max_dfe_doc1       , fr_resp_s          ,  &
          y_sk_DMS           , t_sk_conv          , t_sk_ox            ,  &
          algaltype_diatoms  , algaltype_sp       , algaltype_phaeo    ,  &
          nitratetype        , ammoniumtype       , silicatetype       ,  &
          dmspptype          , dmspdtype          , humtype            ,  &
          doctype_s          , doctype_l          , dontype_protein    ,  &
          fedtype_1          , feptype_1          , zaerotype_bc1      ,  &
          zaerotype_bc2      , zaerotype_dust1    , zaerotype_dust2    ,  &
          zaerotype_dust3    , zaerotype_dust4    , ratio_C2N_diatoms  ,  &
          ratio_C2N_sp       , ratio_C2N_phaeo    , ratio_chl2N_diatoms,  & 
          ratio_chl2N_sp     , ratio_chl2N_phaeo  , F_abs_chl_diatoms  ,  &
          F_abs_chl_sp       , F_abs_chl_phaeo    , ratio_C2N_proteins 

      character (32) :: &
         nml_filename = 'icepack_in' ! namelist input file name

      integer (kind=int_kind) :: &
        nml_error, & ! namelist i/o error flag
        k            ! loop index  

      !------------------------------------------------------------
      !        Tracers have mobile and  stationary phases. 
      ! ice growth allows for retention, ice melt facilitates mobility
      ! bgc_tracer_type defines the exchange timescales between these phases
      ! -1 : entirely in the mobile phase, no exchange  (this is the default)
      !  0 : retention time scale is tau_min, release time scale is tau_max
      !  1 : retention time scale is tau_max, release time scale is tau_min
      ! 0.5: retention time scale is tau_min, release time scale is tau_min
      !  2 : retention time scale is tau_max, release time scale is tau_max
      ! tau_min and tau_max are defined in icepack_drv_parameters.f90
      !------------------------------------------------------------

      !-----------------------------------------------------------------
      ! namelist variables
      !-----------------------------------------------------------------

      namelist /zbgc_nml/  &
        tr_brine, tr_zaero, modal_aero, skl_bgc, &
        z_tracers, dEdd_algae, solve_zbgc, bgc_flux_type, &
        restore_bgc, scale_bgc, solve_zsal, &
        bgc_data_dir, sil_data_type, nit_data_type,  fe_data_type, &
        tr_bgc_Nit, tr_bgc_C, tr_bgc_chl, tr_bgc_Am, tr_bgc_Sil, &
        tr_bgc_DMS, tr_bgc_PON, tr_bgc_hum, tr_bgc_DON, tr_bgc_Fe, &
        grid_o, grid_o_t, l_sk, grid_oS, &   
        l_skS, phi_snow,  initbio_frac, frazil_scav, &
        ratio_Si2N_diatoms , ratio_Si2N_sp      , ratio_Si2N_phaeo   ,  &
        ratio_S2N_diatoms  , ratio_S2N_sp       , ratio_S2N_phaeo    ,  &
        ratio_Fe2C_diatoms , ratio_Fe2C_sp      , ratio_Fe2C_phaeo   ,  &
        ratio_Fe2N_diatoms , ratio_Fe2N_sp      , ratio_Fe2N_phaeo   ,  &
        ratio_Fe2DON       , ratio_Fe2DOC_s     , ratio_Fe2DOC_l     ,  &
        fr_resp            , tau_min            , tau_max            ,  &
        algal_vel          , R_dFe2dust         , dustFe_sol         ,  &
        chlabs_diatoms     , chlabs_sp          , chlabs_phaeo       ,  &
        alpha2max_low_diatoms,alpha2max_low_sp  , alpha2max_low_phaeo,  &
        beta2max_diatoms   , beta2max_sp        , beta2max_phaeo     ,  &
        mu_max_diatoms     , mu_max_sp          , mu_max_phaeo       ,  &
        grow_Tdep_diatoms  , grow_Tdep_sp       , grow_Tdep_phaeo    ,  &
        fr_graze_diatoms   , fr_graze_sp        , fr_graze_phaeo     ,  &
        mort_pre_diatoms   , mort_pre_sp        , mort_pre_phaeo     ,  &
        mort_Tdep_diatoms  , mort_Tdep_sp       , mort_Tdep_phaeo    ,  &
        k_exude_diatoms    , k_exude_sp         , k_exude_phaeo      ,  &
        K_Nit_diatoms      , K_Nit_sp           , K_Nit_phaeo        ,  &
        K_Am_diatoms       , K_Am_sp            , K_Am_phaeo         ,  &
        K_Sil_diatoms      , K_Sil_sp           , K_Sil_phaeo        ,  &
        K_Fe_diatoms       , K_Fe_sp            , K_Fe_phaeo         ,  &
        f_don_protein      , kn_bac_protein     , f_don_Am_protein   ,  &
        f_doc_s            , f_doc_l            , f_exude_s          ,  &
        f_exude_l          , k_bac_s            , k_bac_l            ,  &
        T_max              , fsal               , op_dep_min         ,  &
        fr_graze_s         , fr_graze_e         , fr_mort2min        ,  &
        fr_dFe             , k_nitrif           , t_iron_conv        ,  &
        max_loss           , max_dfe_doc1       , fr_resp_s          ,  &
        y_sk_DMS           , t_sk_conv          , t_sk_ox            ,  &
        algaltype_diatoms  , algaltype_sp       , algaltype_phaeo    ,  &
        nitratetype        , ammoniumtype       , silicatetype       ,  &
        dmspptype          , dmspdtype          , humtype            ,  &
        doctype_s          , doctype_l          , dontype_protein    ,  &
        fedtype_1          , feptype_1          , zaerotype_bc1      ,  &
        zaerotype_bc2      , zaerotype_dust1    , zaerotype_dust2    ,  &
        zaerotype_dust3    , zaerotype_dust4    , ratio_C2N_diatoms  ,  &
        ratio_C2N_sp       , ratio_C2N_phaeo    , ratio_chl2N_diatoms,  & 
        ratio_chl2N_sp     , ratio_chl2N_phaeo  , F_abs_chl_diatoms  ,  &
        F_abs_chl_sp       , F_abs_chl_phaeo    , ratio_C2N_proteins 

      call icepack_query_tracer_numbers( &
          ntrcr_out=ntrcr, ntrcr_o_out=ntrcr_o, nbtrcr_out=nbtrcr, nbtrcr_sw_out=nbtrcr_sw)

      call icepack_query_tracer_flags( &
          tr_bgc_Nit_out=tr_bgc_Nit, tr_bgc_Am_out =tr_bgc_Am,  tr_bgc_Sil_out=tr_bgc_Sil,   &
          tr_bgc_DMS_out=tr_bgc_DMS, tr_bgc_PON_out=tr_bgc_PON, tr_bgc_S_out  =tr_bgc_S,     &
          tr_bgc_N_out  =tr_bgc_N,   tr_bgc_C_out  =tr_bgc_C,   tr_bgc_chl_out=tr_bgc_chl,   &
          tr_bgc_DON_out=tr_bgc_DON, tr_bgc_Fe_out =tr_bgc_Fe,  tr_zaero_out  =tr_zaero,     &
          tr_bgc_hum_out=tr_bgc_hum, tr_aero_out   =tr_aero)

      call icepack_query_tracer_indices( &
          nt_fbri_out=nt_fbri,      &  
          nt_bgc_Nit_out=nt_bgc_Nit,   nt_bgc_Am_out=nt_bgc_Am,       nt_bgc_Sil_out=nt_bgc_Sil,   &
          nt_bgc_DMS_out=nt_bgc_DMS,   nt_bgc_PON_out=nt_bgc_PON,     nt_bgc_S_out=nt_bgc_S,     &
          nt_bgc_N_out=nt_bgc_N,       nt_bgc_C_out=nt_bgc_C,         nt_bgc_chl_out=nt_bgc_chl,   &
          nt_bgc_DOC_out=nt_bgc_DOC,   nt_bgc_DON_out=nt_bgc_DON,     nt_bgc_DIC_out=nt_bgc_DIC,   &
          nt_zaero_out=nt_zaero,       nt_bgc_DMSPp_out=nt_bgc_DMSPp, nt_bgc_DMSPd_out=nt_bgc_DMSPd, &
          nt_bgc_Fed_out=nt_bgc_Fed,   nt_bgc_Fep_out=nt_bgc_Fep,     nt_zbgc_frac_out=nt_zbgc_frac, &
          nlt_zaero_sw_out=nlt_zaero_sw,  nlt_chl_sw_out=nlt_chl_sw,  nlt_bgc_Sil_out=nlt_bgc_Sil, &
          nlt_bgc_N_out=nlt_bgc_N,     nlt_bgc_Nit_out=nlt_bgc_Nit,   nlt_bgc_Am_out=nlt_bgc_Am, &
          nlt_bgc_DMS_out=nlt_bgc_DMS, nlt_bgc_DMSPp_out=nlt_bgc_DMSPp, nlt_bgc_DMSPd_out=nlt_bgc_DMSPd, &
          nlt_bgc_C_out=nlt_bgc_C,     nlt_bgc_chl_out=nlt_bgc_chl,   nlt_zaero_out=nlt_zaero, &
          nlt_bgc_DIC_out=nlt_bgc_DIC, nlt_bgc_DOC_out=nlt_bgc_DOC,   nlt_bgc_PON_out=nlt_bgc_PON, &
          nlt_bgc_DON_out=nlt_bgc_DON, nlt_bgc_Fed_out=nlt_bgc_Fed,   nlt_bgc_Fep_out=nlt_bgc_Fep, &
          nt_bgc_hum_out=nt_bgc_hum,   nlt_bgc_hum_out=nlt_bgc_hum, &
          bio_index_o_out=bio_index_o, bio_index_out=bio_index)
 
      !-----------------------------------------------------------------
      ! default values
      !-----------------------------------------------------------------
      tr_brine        = .false.  ! brine height differs from ice height
      tr_zaero        = .false.  ! z aerosol tracers
      modal_aero      = .false.  ! use modal aerosol treatment of aerosols
      restore_bgc     = .false.  ! restore bgc if true
      solve_zsal      = .false.  ! update salinity tracer profile from solve_S_dt
      bgc_data_dir    = 'unknown_bgc_data_dir'
      sil_data_type   = 'default'
      nit_data_type   = 'default'
      fe_data_type    = 'default'
      scale_bgc       = .false.  ! initial bgc tracers proportional to S  
      skl_bgc         = .false.  ! solve skeletal biochemistry 
      z_tracers       = .false.  ! solve vertically resolved tracers
      dEdd_algae      = .false.  ! dynamic algae contributes to shortwave absorption
                                 ! in delta-Eddington calculation
      solve_zbgc      = .false.  ! turn on z layer biochemistry 
      tr_bgc_PON      = .false.  !---------------------------------------------   
      tr_bgc_Nit      = .false.  ! biogeochemistry (skl or zbgc)
      tr_bgc_C        = .false.  ! if skl_bgc = .true. then skl
      tr_bgc_chl      = .false.  ! if z_tracers = .true. then vertically resolved
      tr_bgc_Sil      = .false.  ! if z_tracers + solve_zbgc = .true. then
      tr_bgc_Am       = .false.  ! vertically resolved with reactions  
      tr_bgc_DMS      = .false.  !------------------------------------------------
      tr_bgc_DON      = .false.  ! 
      tr_bgc_hum      = .false.  !
      tr_bgc_Fe       = .false.  ! 
      tr_bgc_N        = .true.   !

      ! brine height parameter
      phi_snow        = p5       ! snow porosity

      ! skl biology parameters
      bgc_flux_type   = 'Jin2006'! type of ocean-ice poston velocity ('constant')

      ! z biology parameters  
      grid_o          = c5           ! for bottom flux        
      grid_o_t        = c5           ! for top flux        
      l_sk            = 7.0_dbl_kind ! characteristic diffusive scale (m)   
      initbio_frac    = c1           ! fraction of ocean trcr concentration in bio trcrs
      frazil_scav     = c1           ! increase in initial bio tracer from ocean scavenging 
      ratio_Si2N_diatoms = 1.8_dbl_kind    ! algal Si to N (mol/mol)                       
      ratio_Si2N_sp      = c0              ! diatoms, small plankton, phaeocystis
      ratio_Si2N_phaeo   = c0
      ratio_S2N_diatoms  = 0.03_dbl_kind   ! algal S  to N (mol/mol)
      ratio_S2N_sp       = 0.03_dbl_kind 
      ratio_S2N_phaeo    = 0.03_dbl_kind
      ratio_Fe2C_diatoms = 0.0033_dbl_kind ! algal Fe to C  (umol/mol)
      ratio_Fe2C_sp      = 0.0033_dbl_kind
      ratio_Fe2C_phaeo   = p1
      ratio_Fe2N_diatoms = 0.023_dbl_kind  ! algal Fe to N  (umol/mol)
      ratio_Fe2N_sp      = 0.023_dbl_kind
      ratio_Fe2N_phaeo   = 0.7_dbl_kind
      ratio_Fe2DON       = 0.023_dbl_kind  ! Fe to N of DON (nmol/umol)
      ratio_Fe2DOC_s     = p1              ! Fe to C of DOC (nmol/umol) saccharids
      ratio_Fe2DOC_l     = 0.033_dbl_kind  ! Fe to C of DOC (nmol/umol) lipids
      fr_resp            = 0.05_dbl_kind   ! frac of algal growth lost due to respiration      
      tau_min            = 5200.0_dbl_kind ! rapid mobile to stationary exchanges (s)
      tau_max            = 1.73e5_dbl_kind ! long time mobile to stationary exchanges (s)
      algal_vel          = 1.11e-8_dbl_kind! 0.5 cm/d(m/s) Lavoie 2005  1.5 cm/day
      R_dFe2dust         = 0.035_dbl_kind  !  g/g (3.5% content) Tagliabue 2009
      dustFe_sol         = 0.005_dbl_kind  ! solubility fraction
      chlabs_diatoms     = 0.03_dbl_kind   ! chl absorption (1/m/(mg/m^3))
      chlabs_sp          = 0.01_dbl_kind
      chlabs_phaeo       = 0.05_dbl_kind
      alpha2max_low_diatoms = 0.8_dbl_kind ! light limitation (1/(W/m^2))  
      alpha2max_low_sp      = 0.67_dbl_kind
      alpha2max_low_phaeo   = 0.67_dbl_kind
      beta2max_diatoms   = 0.018_dbl_kind  ! light inhibition (1/(W/m^2))  
      beta2max_sp        = 0.0025_dbl_kind
      beta2max_phaeo     = 0.01_dbl_kind
      mu_max_diatoms     = 1.2_dbl_kind    ! maximum growth rate (1/day) 
      mu_max_sp          = 0.851_dbl_kind
      mu_max_phaeo       = 0.851_dbl_kind
      grow_Tdep_diatoms  = 0.06_dbl_kind ! Temperature dependence of growth (1/C)
      grow_Tdep_sp       = 0.06_dbl_kind
      grow_Tdep_phaeo    = 0.06_dbl_kind
      fr_graze_diatoms   = 0.01_dbl_kind ! Fraction grazed
      fr_graze_sp        = p1
      fr_graze_phaeo     = p1
      mort_pre_diatoms   = 0.007_dbl_kind! Mortality (1/day)
      mort_pre_sp        = 0.007_dbl_kind
      mort_pre_phaeo     = 0.007_dbl_kind
      mort_Tdep_diatoms  = 0.03_dbl_kind ! T dependence of mortality (1/C)
      mort_Tdep_sp       = 0.03_dbl_kind
      mort_Tdep_phaeo    = 0.03_dbl_kind
      k_exude_diatoms    = c0            ! algal exudation (1/d)
      k_exude_sp         = c0
      k_exude_phaeo      = c0
      K_Nit_diatoms      = c1            ! nitrate half saturation (mmol/m^3)
      K_Nit_sp           = c1
      K_Nit_phaeo        = c1
      K_Am_diatoms       = 0.3_dbl_kind  ! ammonium half saturation (mmol/m^3)
      K_Am_sp            = 0.3_dbl_kind
      K_Am_phaeo         = 0.3_dbl_kind
      K_Sil_diatoms      = 4.0_dbl_kind  ! silicate half saturation (mmol/m^3)
      K_Sil_sp           = c0
      K_Sil_phaeo        = c0
      K_Fe_diatoms       = c1            ! iron half saturation (nM)
      K_Fe_sp            = 0.2_dbl_kind
      K_Fe_phaeo         = p1
      f_don_protein      = 0.6_dbl_kind  ! fraction of spilled grazing to proteins           
      kn_bac_protein     = 0.03_dbl_kind ! Bacterial degredation of DON (1/d)                
      f_don_Am_protein   = 0.25_dbl_kind ! fraction of remineralized DON to ammonium         
      f_doc_s            = 0.4_dbl_kind  ! fraction of mortality to DOC 
      f_doc_l            = 0.4_dbl_kind
      f_exude_s          = c1            ! fraction of exudation to DOC
      f_exude_l          = c1
      k_bac_s            = 0.03_dbl_kind ! Bacterial degredation of DOC (1/d)
      k_bac_l            = 0.03_dbl_kind
      T_max              = c0            ! maximum temperature (C)
      fsal               = c1            ! Salinity limitation (ppt)
      op_dep_min         = p1            ! Light attenuates for optical depths exceeding min
      fr_graze_s         = p5            ! fraction of grazing spilled or slopped
      fr_graze_e         = p5            ! fraction of assimilation excreted 
      fr_mort2min        = p5            ! fractionation of mortality to Am
      fr_dFe             = 0.3_dbl_kind  ! fraction of remineralized nitrogen
                                         ! (in units of algal iron)
      k_nitrif           = c0            ! nitrification rate (1/day)           
      t_iron_conv        = 3065.0_dbl_kind ! desorption loss pFe to dFe (day)
      max_loss           = 0.9_dbl_kind ! restrict uptake to % of remaining value 
      max_dfe_doc1       = 0.2_dbl_kind ! max ratio of dFe to saccharides in the ice 
                                         !(nM Fe/muM C)    
      fr_resp_s          = 0.75_dbl_kind ! DMSPd fraction of respiration loss as DMSPd
      y_sk_DMS           = p5            ! fraction conversion given high yield
      t_sk_conv          = 3.0_dbl_kind  ! Stefels conversion time (d)
      t_sk_ox            = 10.0_dbl_kind ! DMS oxidation time (d)
      algaltype_diatoms  = c0            ! ------------------
      algaltype_sp       = p5            !
      algaltype_phaeo    = p5            !
      nitratetype        = -c1           ! mobility type between
      ammoniumtype       = c1            ! stationary <-->  mobile
      silicatetype       = -c1           !
      dmspptype          = p5            !
      dmspdtype          = -c1           !
      humtype            = c1            !
      doctype_s          = p5            !
      doctype_l          = p5            !
      dontype_protein    = p5            !
      fedtype_1          = p5            !
      feptype_1          = p5            !
      zaerotype_bc1      = c1            !
      zaerotype_bc2      = c1            !
      zaerotype_dust1    = c1            !
      zaerotype_dust2    = c1            !
      zaerotype_dust3    = c1            !
      zaerotype_dust4    = c1            !--------------------
      ratio_C2N_diatoms  = 7.0_dbl_kind  ! algal C to N ratio (mol/mol)
      ratio_C2N_sp       = 7.0_dbl_kind
      ratio_C2N_phaeo    = 7.0_dbl_kind
      ratio_chl2N_diatoms= 2.1_dbl_kind  ! algal chlorophyll to N ratio (mg/mmol)
      ratio_chl2N_sp     = 1.1_dbl_kind
      ratio_chl2N_phaeo  = 0.84_dbl_kind
      F_abs_chl_diatoms  = 2.0_dbl_kind  ! scales absorbed radiation for dEdd
      F_abs_chl_sp       = 4.0_dbl_kind
      F_abs_chl_phaeo    = 5.0
      ratio_C2N_proteins = 7.0_dbl_kind  ! ratio of C to N in proteins (mol/mol)       

      ! z salinity  parameters
      grid_oS         = c5            ! for bottom flux         
      l_skS           = 7.0_dbl_kind  ! characteristic diffusive scale (m) 

      !-----------------------------------------------------------------
      ! read from input file name from command line if it exists,
      ! otherwise the default is icepack_in
      !-----------------------------------------------------------------

      if ( command_argument_count() == 1 ) then
        call get_command_argument(1,nml_filename)
      endif 

      !-----------------------------------------------------------------
      ! read from input file
      !-----------------------------------------------------------------

      open (nu_nml, file=trim(nml_filename), status='old',iostat=nml_error)
      if (nml_error /= 0) then
        nml_error = -1
      else
        nml_error =  1
      endif

      print*,'Reading zbgc_nml'
      do while (nml_error > 0)
        read(nu_nml, nml=zbgc_nml,iostat=nml_error)
      end do
      if (nml_error == 0) close(nu_nml)
      if (nml_error /= 0) then
         print*,'error reading zbgc namelist'
         stop
      endif

      !-----------------------------------------------------------------
      ! zsalinity and brine
      !-----------------------------------------------------------------
      if (solve_zsal .and. TRZS == 0) then
         write(nu_diag,*) 'WARNING: solve_zsal=T but 0 zsalinity tracers'
         write(nu_diag,*) 'WARNING: setting solve_zsal = F'
         solve_zsal = .false.      
      elseif (solve_zsal .and. nblyr < 1)  then
         write(nu_diag,*) 'WARNING: solve_zsal=T but 0 zsalinity tracers'
         write(nu_diag,*) 'WARNING: setting solve_zsal = F'
         solve_zsal = .false.     
      endif 

      if (solve_zsal .and. ((.not. tr_brine) .or. (ktherm /= 1))) then
         write(nu_diag,*) 'WARNING: solve_zsal needs tr_brine=T and ktherm=1'
         write(nu_diag,*) 'WARNING: setting tr_brine=T and ktherm=1'
         tr_brine = .true.
         ktherm = 1
      endif

      if (tr_brine .and. TRBRI == 0 ) then
         write(nu_diag,*) &
            'WARNING: tr_brine=T but no brine height compiled'
         write(nu_diag,*) &
            'WARNING: setting solve_zsal and tr_brine = F'
         solve_zsal = .false.
         tr_brine  = .false.
      elseif (tr_brine .and. nblyr < 1 ) then
         write(nu_diag,*) &
            'WARNING: tr_brine=T but no biology layers compiled'
         write(nu_diag,*) &
            'WARNING: setting solve_zsal and tr_brine = F'
         solve_zsal = .false.
         tr_brine  = .false.
      endif 

      write(nu_diag,1010) ' tr_brine                  = ', tr_brine
      if (tr_brine) then
        !         write(nu_diag,1010) ' restart_hbrine            = ', restart_hbrine
        write(nu_diag,1005) ' phi_snow                  = ', phi_snow
      endif
      if (solve_zsal) then
        write(nu_diag,1010) ' solve_zsal                = ', solve_zsal
        !         write(nu_diag,1010) ' restart_zsal              = ', restart_zsal
        write(nu_diag,1000) ' grid_oS                   = ', grid_oS
        write(nu_diag,1005) ' l_skS                     = ', l_skS
      endif

      !-----------------------------------------------------------------
      ! biogeochemistry
      !-----------------------------------------------------------------

      if (.not. tr_brine) then
         if (solve_zbgc) then
            write(nu_diag,*) 'WARNING: tr_brine = F and solve_zbgc = T'
            write(nu_diag,*) 'WARNING: setting solve_zbgc = F'
            solve_zbgc = .false.
         endif
         if (tr_zaero) then
            write(nu_diag,*) 'WARNING: tr_brine = F and tr_zaero = T'
            write(nu_diag,*) 'WARNING: setting tr_zaero = F'
            tr_zaero = .false.
         endif
      endif

      if ((skl_bgc .AND. solve_zbgc) .or. (skl_bgc .AND. z_tracers)) then
              print*, 'ERROR:skl_bgc and solve_zbgc or z_tracers are both true'
         stop
      endif

      if (skl_bgc .AND. tr_zaero) then
         write(nu_diag,*) 'WARNING: skl bgc does not use vertical tracers'
         write(nu_diag,*) 'WARNING: setting tr_zaero = F'
         tr_zaero = .false.
      endif

      if (dEdd_algae .AND. trim(shortwave) /= 'dEdd') then 
         write(nu_diag,*) 'WARNING: dEdd_algae = T but shortwave /= dEdd'
         write(nu_diag,*) 'WARNING: setting dEdd_algae = F'
         dEdd_algae = .false.
      endif

      if (dEdd_algae .AND. (.NOT. tr_bgc_N) .AND. (.NOT. tr_zaero)) then 
         write(nu_diag,*) 'WARNING: need tr_bgc_N or tr_zaero for dEdd_algae'
         write(nu_diag,*) 'WARNING: setting dEdd_algae = F'
         dEdd_algae = .false.
      endif

      if (modal_aero .AND. (.NOT. tr_zaero) .AND. (.NOT. tr_aero)) then
         modal_aero = .false.
      endif
         
      if (modal_aero .AND. trim(shortwave) /= 'dEdd') then 
         write(nu_diag,*) 'WARNING: modal_aero = T but shortwave /= dEdd'
         write(nu_diag,*) 'WARNING: setting modal_aero = F'
         modal_aero = .false.
      endif
      if (n_algae > max_algae) then
         print*, 'error:number of algal types exceeds max_algae'
         stop
      endif
      if (n_doc > max_doc) then
         print*, 'error:number of algal types exceeds max_doc'
         stop
      endif
      if (n_dic > max_dic) then
         print*, 'error:number of dic types exceeds max_dic'
         stop
      endif
      if (n_don > max_don) then
         print*, 'error:number of don types exceeds max_don'
         stop
      endif
      if (n_fed > max_fe) then
         print*, 'error:number of dissolved fe types exceeds max_fe'
         stop
      endif
      if (n_fep > max_fe) then
         print*, 'error:number of particulate fe types exceeds max_fe'
         stop
      endif

      if ((TRBGCS == 0 .and. skl_bgc) .or. (TRALG == 0 .and. skl_bgc)) then
         write(nu_diag,*) &
            'WARNING: skl_bgc=T but 0 bgc or algal tracers compiled'
         write(nu_diag,*) &
            'WARNING: setting skl_bgc = F'
         skl_bgc = .false.
      endif

      if ((TRBGCZ == 0 .and. solve_zbgc) .or. (TRALG == 0 .and. solve_zbgc)) then
         write(nu_diag,*) &
            'WARNING: solve_zbgc=T but 0 zbgc or algal tracers compiled'
         write(nu_diag,*) &
            'WARNING: setting solve_zbgc = F'
         solve_zbgc = .false.
      endif

      if (solve_zbgc .and. .not. z_tracers) z_tracers = .true.
      if (skl_bgc .or. solve_zbgc) then
         tr_bgc_N         = .true.   ! minimum NP biogeochemistry
         tr_bgc_Nit       = .true.
      else
         tr_bgc_N         = .false.
         tr_bgc_C         = .false.
         tr_bgc_chl       = .false.
         tr_bgc_Nit       = .false.
         tr_bgc_Am        = .false.
         tr_bgc_Sil       = .false.
         tr_bgc_hum       = .false.
         tr_bgc_DMS       = .false.
         tr_bgc_PON       = .false.
         tr_bgc_DON       = .false.
         tr_bgc_Fe        = .false.
      endif

      !-----------------------------------------------------------------
      ! z layer aerosols
      !-----------------------------------------------------------------
      if (tr_zaero .and. .not. z_tracers) z_tracers = .true.

      if (n_zaero > max_aero) then
         print*, 'error:number of z aerosols exceeds max_aero'
         stop
      endif         

      if (skl_bgc .and. n_bgc < 2) then
         write (nu_diag,*) ' '
         write (nu_diag,*) 'comp_ice must have number of bgc tracers >= 2'
         write (nu_diag,*) 'number of bgc tracers compiled:',n_bgc
         stop
      endif

      if (solve_zbgc .and. n_bgc < 2) then
         write (nu_diag,*) ' '
         write (nu_diag,*) 'comp_ice must have number of zbgc tracers >= 2'
         write (nu_diag,*) 'number of bgc tracers compiled:',n_bgc
         stop
      endif

      if (tr_zaero .and. TRZAERO <  1) then
         write (nu_diag,*) ' '
         write (nu_diag,*) 'comp_ice must have number of TRZAERO > 0'
         write (nu_diag,*) 'in order to solve z aerosols:',TRZAERO
         stop
      endif

      !-----------------------------------------------------------------
      ! initialize tracers etc in the column package
      !-----------------------------------------------------------------

      call icepack_init_tracer_numbers( &
          ntrcr_in=ntrcr, ntrcr_o_in=ntrcr_o, nbtrcr_in=nbtrcr, nbtrcr_sw_in=nbtrcr_sw)

      call icepack_init_tracer_flags( &
          tr_bgc_Nit_in=tr_bgc_Nit, tr_bgc_Am_in =tr_bgc_Am,  tr_bgc_Sil_in=tr_bgc_Sil,   &
          tr_bgc_DMS_in=tr_bgc_DMS, tr_bgc_PON_in=tr_bgc_PON, tr_bgc_S_in  =tr_bgc_S,     &
          tr_bgc_N_in  =tr_bgc_N,   tr_bgc_C_in  =tr_bgc_C,   tr_bgc_chl_in=tr_bgc_chl,   &
          tr_bgc_DON_in=tr_bgc_DON, tr_bgc_Fe_in =tr_bgc_Fe,  tr_zaero_in  =tr_zaero,     &
          tr_bgc_hum_in=tr_bgc_hum, tr_aero_in   =tr_aero)

      call icepack_init_tracer_indices( &
          nbtrcr_in=nbtrcr,        &
          nt_fbri_in=nt_fbri,      &  
          nt_bgc_Nit_in=nt_bgc_Nit,   nt_bgc_Am_in=nt_bgc_Am,       nt_bgc_Sil_in=nt_bgc_Sil,   &
          nt_bgc_DMS_in=nt_bgc_DMS,   nt_bgc_PON_in=nt_bgc_PON,     nt_bgc_S_in=nt_bgc_S,     &
          nt_bgc_N_in=nt_bgc_N,       nt_bgc_C_in=nt_bgc_C,         nt_bgc_chl_in=nt_bgc_chl,   &
          nt_bgc_DOC_in=nt_bgc_DOC,   nt_bgc_DON_in=nt_bgc_DON,     nt_bgc_DIC_in=nt_bgc_DIC,   &
          nt_zaero_in=nt_zaero,       nt_bgc_DMSPp_in=nt_bgc_DMSPp, nt_bgc_DMSPd_in=nt_bgc_DMSPd, &
          nt_bgc_Fed_in=nt_bgc_Fed,   nt_bgc_Fep_in=nt_bgc_Fep,     nt_zbgc_frac_in=nt_zbgc_frac, &
          nlt_zaero_sw_in=nlt_zaero_sw,  nlt_chl_sw_in=nlt_chl_sw,  nlt_bgc_Sil_in=nlt_bgc_Sil, &
          nlt_bgc_N_in=nlt_bgc_N,     nlt_bgc_Nit_in=nlt_bgc_Nit,   nlt_bgc_Am_in=nlt_bgc_Am, &
          nlt_bgc_DMS_in=nlt_bgc_DMS, nlt_bgc_DMSPp_in=nlt_bgc_DMSPp, nlt_bgc_DMSPd_in=nlt_bgc_DMSPd, &
          nlt_bgc_C_in=nlt_bgc_C,     nlt_bgc_chl_in=nlt_bgc_chl,   nlt_zaero_in=nlt_zaero, &
          nlt_bgc_DIC_in=nlt_bgc_DIC, nlt_bgc_DOC_in=nlt_bgc_DOC,   nlt_bgc_PON_in=nlt_bgc_PON, &
          nlt_bgc_DON_in=nlt_bgc_DON, nlt_bgc_Fed_in=nlt_bgc_Fed,   nlt_bgc_Fep_in=nlt_bgc_Fep, &
          nt_bgc_hum_in=nt_bgc_hum,   nlt_bgc_hum_in=nlt_bgc_hum, &
          bio_index_o_in=bio_index_o, bio_index_in=bio_index)
 
      call icepack_init_zbgc (nblyr, nilyr, nslyr, &
                 n_algae, n_zaero, n_doc, n_dic, n_don, n_fed, n_fep, &
                 trcr_base, trcr_depend, n_trcr_strata, nt_strata, nbtrcr_sw, &
                 tr_brine, nt_fbri, ntrcr, nbtrcr, nt_bgc_Nit, nt_bgc_Am, &
                 nt_bgc_Sil, nt_bgc_DMS, nt_bgc_PON, nt_bgc_S, nt_bgc_N, &
                 nt_bgc_C, nt_bgc_chl, nt_bgc_DOC, nt_bgc_DON, nt_bgc_DIC, & 
                 nt_zaero, nt_bgc_DMSPp, nt_bgc_DMSPd, nt_bgc_Fed, nt_bgc_Fep, &
                 nt_zbgc_frac, tr_bgc_Nit, tr_bgc_Am, tr_bgc_Sil, tr_bgc_DMS, &
                 tr_bgc_PON, tr_bgc_S, tr_bgc_N, tr_bgc_C, tr_bgc_chl, &
                 tr_bgc_DON, tr_bgc_Fe, tr_zaero, nlt_zaero_sw, nlt_chl_sw, &
                 nlt_bgc_N, nlt_bgc_Nit, nlt_bgc_Am, nlt_bgc_Sil, &
                 nlt_bgc_DMS, nlt_bgc_DMSPp, nlt_bgc_DMSPd, &
                 nlt_bgc_C, nlt_bgc_chl, nlt_bgc_DIC, nlt_bgc_DOC, &
                 nlt_bgc_PON, nlt_bgc_DON, nlt_bgc_Fed, nlt_bgc_Fep, &
                 nlt_zaero, &
                 nt_bgc_hum, nlt_bgc_hum, tr_bgc_hum, solve_zsal, &
                 skl_bgc, z_tracers, dEdd_algae, solve_zbgc, &
                 frazil_scav, initbio_frac, bio_index_o, bio_index, ntrcr_o, &
                 max_algae, max_doc, max_dic, max_don, max_fe, &
                 ratio_Si2N_diatoms, ratio_Si2N_sp, ratio_Si2N_phaeo, &
                 ratio_S2N_diatoms, ratio_S2N_sp, ratio_S2N_phaeo, &
                 ratio_Fe2C_diatoms, ratio_Fe2C_sp, ratio_Fe2C_phaeo, &
                 ratio_Fe2N_diatoms, ratio_Fe2N_sp, ratio_Fe2N_phaeo, &
                 ratio_Fe2DON, ratio_Fe2DOC_s,  ratio_Fe2DOC_l, & 
                 chlabs_diatoms, chlabs_sp, chlabs_phaeo, &    
                 alpha2max_low_diatoms, alpha2max_low_sp, alpha2max_low_phaeo, &  
                 beta2max_diatoms, beta2max_sp, beta2max_phaeo, &    
                 mu_max_diatoms, mu_max_sp, mu_max_phaeo, &      
                 grow_Tdep_diatoms, grow_Tdep_sp, grow_Tdep_phaeo, &      
                 fr_graze_diatoms, fr_graze_sp, fr_graze_phaeo, &    
                 mort_pre_diatoms, mort_pre_sp, mort_pre_phaeo, &        
                 mort_Tdep_diatoms, mort_Tdep_sp, mort_Tdep_phaeo, &
                 k_exude_diatoms, k_exude_sp, k_exude_phaeo, &   
                 K_Nit_diatoms, K_Nit_sp, K_Nit_phaeo, &     
                 K_Am_diatoms, K_Am_sp, K_Am_phaeo, &     
                 K_Sil_diatoms, K_Sil_sp, K_Sil_phaeo, &     
                 K_Fe_diatoms, K_Fe_sp, K_Fe_phaeo, & 
                 f_don_protein, kn_bac_protein, &   
                 f_don_Am_protein ,f_doc_s, f_doc_l, &
                 f_exude_s, f_exude_l, k_bac_s,  k_bac_l, &
                 algaltype_diatoms, algaltype_sp, algaltype_phaeo, &
                 doctype_s, doctype_l, dontype_protein, &
                 fedtype_1, feptype_1, zaerotype_bc1, zaerotype_bc2, &
                 zaerotype_dust1, zaerotype_dust2, zaerotype_dust3, &
                 zaerotype_dust4, &
                 ratio_C2N_diatoms, ratio_C2N_sp, ratio_C2N_phaeo, &
                 ratio_chl2N_diatoms, ratio_chl2N_sp, ratio_chl2N_phaeo, &
                 F_abs_chl_diatoms, F_abs_chl_sp, F_abs_chl_phaeo, &
                 ratio_C2N_proteins, &
                 nitratetype, ammoniumtype, dmspptype, dmspdtype, &
                 silicatetype, humtype, tau_min, tau_max)

      !-----------------------------------------------------------------
      ! final consistency checks
      !----------------------------------------------------------------- 
      if (nbtrcr > max_nbtrcr) then
         write (nu_diag,*) ' '
         write (nu_diag,*) 'nbtrcr > max_nbtrcr'
         write (nu_diag,*) 'nbtrcr, max_nbtrcr:',nbtrcr, max_nbtrcr
         stop
      endif
      if (.NOT. dEdd_algae) nbtrcr_sw = 1

      if (nbtrcr_sw > max_nsw) then
         write (nu_diag,*) ' '
         write (nu_diag,*) 'nbtrcr_sw > max_nsw'
         write (nu_diag,*) 'nbtrcr_sw, max_nsw:',nbtrcr_sw, max_nsw
         stop
      endif

      if (ntrcr > max_ntrcr) then
         write(nu_diag,*) 'max_ntrcr < number of namelist tracers'
         write(nu_diag,*) 'max_ntrcr = ',max_ntrcr,' ntrcr = ',ntrcr
         stop
      endif                               

      !-----------------------------------------------------------------
      ! spew
      !-----------------------------------------------------------------
      if (skl_bgc) then

         write(nu_diag,1010) ' skl_bgc                   = ', skl_bgc
         write(nu_diag,1030) ' bgc_flux_type             = ', bgc_flux_type
!         write(nu_diag,1010) ' restart_bgc               = ', restart_bgc
         write(nu_diag,1010) ' restore_bgc               = ', restore_bgc
         write(nu_diag,*)    ' bgc_data_dir              = ', &
                               trim(bgc_data_dir)
         write(nu_diag,*)    ' sil_data_type             = ', &
                               trim(sil_data_type)
         write(nu_diag,*)    ' nit_data_type             = ', &
                               trim(nit_data_type)
         write(nu_diag,*)    ' fe_data_type              = ', &
                               trim(fe_data_type)
         write(nu_diag,1020) ' number of bio tracers     = ', nbtrcr
         write(nu_diag,1020) ' number of Isw tracers     = ', nbtrcr_sw
         write(nu_diag,1020) ' number of autotrophs      = ', n_algae
         write(nu_diag,1020) ' number of doc          = ', n_doc
         write(nu_diag,1020) ' number of dic          = ', n_dic
         write(nu_diag,1020) ' number of don          = ', n_don
         write(nu_diag,1020) ' number of fed          = ', n_fed
         write(nu_diag,1020) ' number of fep          = ', n_fep
         write(nu_diag,1010) ' tr_bgc_N               = ', tr_bgc_N
         write(nu_diag,1010) ' tr_bgc_C               = ', tr_bgc_C
         write(nu_diag,1010) ' tr_bgc_chl             = ', tr_bgc_chl
         write(nu_diag,1010) ' tr_bgc_Nit             = ', tr_bgc_Nit
         write(nu_diag,1010) ' tr_bgc_Am              = ', tr_bgc_Am
         write(nu_diag,1010) ' tr_bgc_Sil             = ', tr_bgc_Sil
         write(nu_diag,1010) ' tr_bgc_hum             = ', tr_bgc_hum
         write(nu_diag,1010) ' tr_bgc_DMS             = ', tr_bgc_DMS
         write(nu_diag,1010) ' tr_bgc_PON             = ', tr_bgc_PON
         write(nu_diag,1010) ' tr_bgc_DON             = ', tr_bgc_DON
         write(nu_diag,1010) ' tr_bgc_Fe              = ', tr_bgc_Fe 
        
      elseif (z_tracers) then

         write(nu_diag,*)    ' sil_data_type             = ', &
                               trim(sil_data_type)
         write(nu_diag,*)    ' nit_data_type             = ', &
                               trim(nit_data_type)
         write(nu_diag,*)    ' fe_data_type              = ', &
                               trim(fe_data_type)
         write(nu_diag,*)    ' bgc_data_dir              = ', &
                               trim(bgc_data_dir)
!         write(nu_diag,1010) ' restart_bgc               = ', restart_bgc
         write(nu_diag,1010) ' dEdd_algae                = ', dEdd_algae  
         write(nu_diag,1010) ' modal_aero                = ', modal_aero  
         write(nu_diag,1010) ' scale_bgc                 = ', scale_bgc
         write(nu_diag,1010) ' solve_zbgc                = ', solve_zbgc
         write(nu_diag,1020) ' number of ztracers        = ', nbtrcr
         write(nu_diag,1020) ' number of Isw tracers     = ', nbtrcr_sw
         write(nu_diag,1020) ' number of autotrophs      = ', n_algae
         write(nu_diag,1020) ' number of doc             = ', n_doc
         write(nu_diag,1020) ' number of dic             = ', n_dic
         write(nu_diag,1020) ' number of fed             = ', n_fed
         write(nu_diag,1020) ' number of fep             = ', n_fep
         write(nu_diag,1020) ' number of aerosols        = ', n_zaero
         write(nu_diag,1010) ' tr_zaero                  = ', tr_zaero
         write(nu_diag,1010) ' tr_bgc_Nit                = ', tr_bgc_Nit
         write(nu_diag,1010) ' tr_bgc_N                  = ', tr_bgc_N
         write(nu_diag,1010) ' tr_bgc_Am                 = ', tr_bgc_Am
         write(nu_diag,1010) ' tr_bgc_C                  = ', tr_bgc_C
         write(nu_diag,1010) ' tr_bgc_Sil                = ', tr_bgc_Sil
         write(nu_diag,1010) ' tr_bgc_hum                = ', tr_bgc_hum
         write(nu_diag,1010) ' tr_bgc_chl                = ', tr_bgc_chl
         write(nu_diag,1010) ' tr_bgc_DMS                = ', tr_bgc_DMS
         write(nu_diag,1010) ' tr_bgc_PON                = ', tr_bgc_PON
         write(nu_diag,1010) ' tr_bgc_DON                = ', tr_bgc_DON
         write(nu_diag,1010) ' tr_bgc_Fe                 = ', tr_bgc_Fe 
         !bio parameters
         write(nu_diag,1000) ' grid_o                    = ', grid_o
         write(nu_diag,1000) ' grid_o_t                  = ', grid_o_t
         write(nu_diag,1005) ' l_sk                      = ', l_sk
         write(nu_diag,1000) ' initbio_frac              = ', initbio_frac
         write(nu_diag,1000) ' frazil_scav               = ', frazil_scav  

      endif  ! skl_bgc or solve_bgc

 1000    format (a30,2x,f9.2)  ! a30 to align formatted, unformatted statements
 1005    format (a30,2x,f9.6)  ! float
 1010    format (a30,2x,l6)    ! logical
 1020    format (a30,2x,i6)    ! integer
 1030    format (a30,   a8)    ! character

      end subroutine init_zbgc

!=======================================================================

      end module icepack_drv_init_column

!=======================================================================
<|MERGE_RESOLUTION|>--- conflicted
+++ resolved
@@ -318,19 +318,11 @@
       use icepack_drv_diagnostics, only: diagnostic_abort
       use icepack_drv_domain_size, only: nblyr, nilyr
       use icepack_drv_constants, only: nu_diag
-<<<<<<< HEAD
       use icepack_drv_flux, only: sss, nit, amm, sil, dmsp, dms, algalN, &
           doc, don, dic, fed, fep, zaeros, hum
       use icepack_drv_forcing_bgc, only:  get_forcing_bgc !cn init_bgc_data
 !      use icepack_drv_restart_column, only: restart_zsal, &
 !          read_restart_bgc, restart_bgc
-=======
-      use icepack_drv_flux, only: sss, nit, amm, sil, dmsp, dms, algalN
-      use icepack_drv_flux, only: doc, don, dic, fed, fep, zaeros, hum
-!      use icepack_drv_forcing_bgc,    only: init_bgc_data, get_forcing_bgc
-!      use icepack_drv_restart_column, only: restart_zsal
-!      use icepack_drv_restart_column, only: read_restart_bgc, restart_bgc
->>>>>>> d512dfd2
       use icepack_drv_state, only: trcrn, aicen, vicen, vsnon
       use icepack_drv_parameters, only: solve_zsal
       use icepack_drv_parameters, only: max_algae, max_don, max_doc, max_dic, max_aero, max_fe
@@ -928,18 +920,18 @@
       ! read from input file
       !-----------------------------------------------------------------
 
-      open (nu_nml, file=trim(nml_filename), status='old',iostat=nml_error)
-      if (nml_error /= 0) then
-        nml_error = -1
-      else
-        nml_error =  1
-      endif
-
-      print*,'Reading zbgc_nml'
-      do while (nml_error > 0)
-        read(nu_nml, nml=zbgc_nml,iostat=nml_error)
-      end do
-      if (nml_error == 0) close(nu_nml)
+         open (nu_nml, file=trim(nml_filename), status='old',iostat=nml_error)
+         if (nml_error /= 0) then
+            nml_error = -1
+         else
+            nml_error =  1
+         endif 
+
+         print*,'Reading zbgc_nml'
+         do while (nml_error > 0)
+            read(nu_nml, nml=zbgc_nml,iostat=nml_error)
+         end do
+         if (nml_error == 0) close(nu_nml)
       if (nml_error /= 0) then
          print*,'error reading zbgc namelist'
          stop
@@ -981,17 +973,17 @@
          tr_brine  = .false.
       endif 
 
-      write(nu_diag,1010) ' tr_brine                  = ', tr_brine
-      if (tr_brine) then
-        !         write(nu_diag,1010) ' restart_hbrine            = ', restart_hbrine
-        write(nu_diag,1005) ' phi_snow                  = ', phi_snow
-      endif
-      if (solve_zsal) then
-        write(nu_diag,1010) ' solve_zsal                = ', solve_zsal
-        !         write(nu_diag,1010) ' restart_zsal              = ', restart_zsal
-        write(nu_diag,1000) ' grid_oS                   = ', grid_oS
-        write(nu_diag,1005) ' l_skS                     = ', l_skS
-      endif
+         write(nu_diag,1010) ' tr_brine                  = ', tr_brine
+         if (tr_brine) then
+!         write(nu_diag,1010) ' restart_hbrine            = ', restart_hbrine
+         write(nu_diag,1005) ' phi_snow                  = ', phi_snow
+         endif
+         if (solve_zsal) then
+         write(nu_diag,1010) ' solve_zsal                = ', solve_zsal
+!         write(nu_diag,1010) ' restart_zsal              = ', restart_zsal
+         write(nu_diag,1000) ' grid_oS                   = ', grid_oS
+         write(nu_diag,1005) ' l_skS                     = ', l_skS
+         endif
 
       !-----------------------------------------------------------------
       ! biogeochemistry
@@ -1011,7 +1003,7 @@
       endif
 
       if ((skl_bgc .AND. solve_zbgc) .or. (skl_bgc .AND. z_tracers)) then
-              print*, 'ERROR:skl_bgc and solve_zbgc or z_tracers are both true'
+         print*, 'ERROR: skl_bgc and (solve_zbgc or z_tracers) are both true'
          stop
       endif
 
