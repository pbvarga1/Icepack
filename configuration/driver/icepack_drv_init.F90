!=======================================================================

! parameter and variable initializations
!
! authors Elizabeth C. Hunke, LANL

      module icepack_drv_init

      use icepack_drv_kinds
      use icepack_drv_domain_size, only: nx

      implicit none
      private
      public :: input_data, init_grid2, init_state

      character(len=char_len_long), public, save :: &
         ice_ic      ! method of ice cover initialization
                     ! 'default'  => latitude and sst dependent
                     ! 'none'     => no ice
                     ! note:  restart = .true. overwrites

      real (kind=dbl_kind), dimension (nx), public, save :: &
         TLON   , & ! longitude of temp pts (radians)
         TLAT       ! latitude of temp pts (radians)

      logical (kind=log_kind), &
         dimension (nx), public, save :: &
         tmask  , & ! land/boundary mask, thickness (T-cell)
         lmask_n, & ! northern hemisphere mask
         lmask_s    ! southern hemisphere mask

!=======================================================================

      contains

!=======================================================================

! Namelist variables, set to default values; may be altered
! at run time
!
! author Elizabeth C. Hunke, LANL

      subroutine input_data

      use icepack_drv_parameters, only: ustar_min, albicev, albicei, albsnowv, albsnowi
      use icepack_drv_parameters, only: ahmax, shortwave, albedo_type, R_ice, R_pnd
      use icepack_drv_parameters, only: R_snw, dT_mlt, rsnw_mlt
      use icepack_drv_parameters, only: kstrength, krdg_partic, krdg_redist, mu_rdg
      use icepack_drv_parameters, only: atmbndy, calc_strair, formdrag, highfreq, natmiter
      use icepack_drv_parameters, only: kitd, kcatbound, hs0, dpscale, frzpnd
      use icepack_drv_parameters, only: rfracmin, rfracmax, pndaspect, hs1, hp1
      use icepack_drv_parameters, only: ktherm, calc_Tsfc, conduct, oceanmixed_ice
      use icepack_drv_constants, only: c0, c1, puny, ice_stdout, nu_diag, nu_diag_out, nu_nml
      use icepack_drv_diagnostics, only: diag_file, nx_names
      use icepack_drv_domain_size, only: nilyr, nslyr, max_ntrcr, ncat, n_aero
<<<<<<< HEAD
      use icepack_drv_calendar, only: year_init, istep0, &
                              dumpfreq, diagfreq, &
                              npt, dt, ndtd, days_per_year, use_leap_years
      use icepack_drv_restart_shared, only: &
          restart, restart_dir, restart_file
      use icepack_drv_flux, only: update_ocn_f, l_mpond_fresh, cpl_bgc, &
          default_season
      use icepack_drv_forcing, only: &
          precip_units,    fyear_init,      ycycle,          &
          atm_data_type,   ocn_data_type,   bgc_data_type,   &
          atm_data_format, ocn_data_format, bgc_data_format, &
          data_dir,        dbug,            trestore, &
          sss_data_type,   sst_data_type,   restore_sst

      use icepack_intfc_tracers, only: tr_iage, tr_FY, tr_lvl, tr_pond, &
                             tr_pond_cesm, tr_pond_lvl, tr_pond_topo, &
                             tr_aero, nt_Tsfc, nt_qice, nt_qsno, nt_sice, &
                             nt_iage, nt_FY, nt_alvl, nt_vlvl, &
                             nt_apnd, nt_hpnd, nt_ipnd, nt_aero, ntrcr
      use icepack_intfc_shared, only: a_rapid_mode, Rac_rapid_mode, &
                                   aspect_rapid_mode, dSdt_slow_mode, &
                                   phi_c_slow_mode, phi_i_mushy, &
                                   Cf, tfrz_option, kalg, fbot_xfer_type
=======
      use icepack_drv_calendar, only: year_init, istep0
      use icepack_drv_calendar, only: dumpfreq, diagfreq
      use icepack_drv_calendar, only: npt, dt, ndtd, days_per_year, use_leap_years
      use icepack_drv_restart_shared, only: restart, restart_dir, restart_file
      use icepack_drv_flux, only: update_ocn_f, l_mpond_fresh, cpl_bgc
      use icepack_drv_flux, only: default_season
      use icepack_drv_forcing, only: precip_units,    fyear_init,      ycycle
      use icepack_drv_forcing, only: atm_data_type,   ocn_data_type,   bgc_data_type
      use icepack_drv_forcing, only: atm_data_format, ocn_data_format, bgc_data_format
      use icepack_drv_forcing, only: data_dir,        dbug

      use icepack_drv_tracers, only: tr_iage, tr_FY, tr_lvl, tr_pond
      use icepack_drv_tracers, only: tr_pond_cesm, tr_pond_lvl, tr_pond_topo
      use icepack_drv_tracers, only: tr_aero, nt_Tsfc, nt_qice, nt_qsno, nt_sice
      use icepack_drv_tracers, only: nt_iage, nt_FY, nt_alvl, nt_vlvl, nt_apnd, nt_hpnd, nt_ipnd
      use icepack_drv_tracers, only: nt_aero, ntrcr
      use icepack_drv_parameters, only: a_rapid_mode, Rac_rapid_mode
      use icepack_drv_parameters, only: aspect_rapid_mode, dSdt_slow_mode
      use icepack_drv_parameters, only: phi_c_slow_mode, phi_i_mushy
      use icepack_drv_parameters, only: Cf, tfrz_option, kalg, fbot_xfer_type
>>>>>>> d512dfd2

      ! local variables

      character (32) :: &
         nml_filename = 'icepack_in' ! namelist input file name

      integer (kind=int_kind) :: &
        nml_error, & ! namelist i/o error flag
        n,         & ! loop index
        diag_len     ! length of diag file

      character (len=char_len) :: diag_file_names

      character (len=6) :: chartmp
      character (len=32) :: str
      character (len=20) :: format_str

      logical :: exists

      real (kind=real_kind) :: rpcesm, rplvl, rptopo 

      !-----------------------------------------------------------------
      ! Namelist variables.
      !-----------------------------------------------------------------

      namelist /setup_nml/ &
        days_per_year,  use_leap_years, year_init,       istep0,        &
        dt,             npt,            ndtd,                           &
        ice_ic,         restart,        restart_dir,     restart_file,  &
        dumpfreq,    &
        diagfreq,       diag_file,                      &
        cpl_bgc

      namelist /grid_nml/ &
        kcatbound

      namelist /thermo_nml/ &
        kitd,           ktherm,          conduct,                       &
        a_rapid_mode,   Rac_rapid_mode,  aspect_rapid_mode,             &
        dSdt_slow_mode, phi_c_slow_mode, phi_i_mushy

      namelist /dynamics_nml/ &
        kstrength,      krdg_partic,    krdg_redist,    mu_rdg,         &
        Cf

      namelist /shortwave_nml/ &
        shortwave,      albedo_type,                                    &
        albicev,        albicei,         albsnowv,      albsnowi,       &
        ahmax,          R_ice,           R_pnd,         R_snw,          &
        dT_mlt,         rsnw_mlt,        kalg

      namelist /ponds_nml/ &
        hs0,            dpscale,         frzpnd,                        &
        rfracmin,       rfracmax,        pndaspect,     hs1,            &
        hp1

      namelist /forcing_nml/ &
        atmbndy,         calc_strair,     calc_Tsfc,       &
        update_ocn_f,    l_mpond_fresh,   ustar_min,       &
        fbot_xfer_type,  oceanmixed_ice,                   &
        formdrag,        highfreq,        natmiter,        &
        tfrz_option,     default_season,                   &
        precip_units,    fyear_init,      ycycle,          &
        atm_data_type,   ocn_data_type,   bgc_data_type,   &
        atm_data_format, ocn_data_format, bgc_data_format, &
        data_dir,        trestore,        sss_data_type,   &
        sst_data_type,   restore_sst

      namelist /tracer_nml/   &
        tr_iage,      &
        tr_FY,        &
        tr_lvl,       &
        tr_pond_cesm, &
        tr_pond_lvl,  &
        tr_pond_topo, &
        tr_aero

      !-----------------------------------------------------------------
      ! default values
      !-----------------------------------------------------------------

      days_per_year = 365    ! number of days in a year
      use_leap_years= .false.! if true, use leap years (Feb 29)
      year_init = 0          ! initial year
      istep0 = 0             ! no. of steps taken in previous integrations,
                             ! real (dumped) or imagined (to set calendar)
      dt = 3600.0_dbl_kind   ! time step, s      
      npt = 99999            ! total number of time steps (dt) 
      diagfreq = 24          ! how often diag output is written
      diag_file = 'ice_diag.d' ! history file name prefix
      cpl_bgc = .false.      ! 
      dumpfreq='y'           ! restart frequency option
      restart = .false.      ! if true, read restart files for initialization
      restart_dir  = './'     ! write to executable dir for default
      restart_file = 'iced'  ! restart file name prefix
      ice_ic       = 'default'      ! latitude and sst-dependent

      kitd = 1           ! type of itd conversions (0 = delta, 1 = linear)
      kcatbound = 1      ! category boundary formula (0 = old, 1 = new, etc)
      ndtd = 1           ! dynamic time steps per thermodynamic time step
      kstrength = 1          ! 1 = Rothrock 75 strength, 0 = Hibler 79
      krdg_partic = 1        ! 1 = new participation, 0 = Thorndike et al 75
      krdg_redist = 1        ! 1 = new redistribution, 0 = Hibler 80
      mu_rdg = 3             ! e-folding scale of ridged ice, krdg_partic=1 (m^0.5)
      Cf = 17.0_dbl_kind     ! ratio of ridging work to PE change in ridging 
      shortwave = 'default'  ! 'default' or 'dEdd' (delta-Eddington)
      albedo_type = 'default'! or 'constant'
      ktherm = 1             ! 0 = 0-layer, 1 = BL99, 2 = mushy thermo
      conduct = 'bubbly'     ! 'MU71' or 'bubbly' (Pringle et al 2007)
      calc_Tsfc = .true.     ! calculate surface temperature
      update_ocn_f = .false. ! include fresh water and salt fluxes for frazil
      ustar_min = 0.005      ! minimum friction velocity for ocean heat flux (m/s)
      l_mpond_fresh = .false.     ! logical switch for including meltpond freshwater
                                  ! flux feedback to ocean model
      fbot_xfer_type = 'constant' ! transfer coefficient type for ocn heat flux
      R_ice     = 0.00_dbl_kind   ! tuning parameter for sea ice
      R_pnd     = 0.00_dbl_kind   ! tuning parameter for ponded sea ice
      R_snw     = 1.50_dbl_kind   ! tuning parameter for snow over sea ice
      dT_mlt    = 1.5_dbl_kind    ! change in temp to give non-melt to melt change
                                  ! in snow grain radius
      rsnw_mlt  = 1500._dbl_kind  ! maximum melting snow grain radius
      kalg      = 0.60_dbl_kind   ! algae absorption coefficient for 0.5 m thick layer
                                  ! 0.5 m path of 75 mg Chl a / m2
      hp1       = 0.01_dbl_kind   ! critical pond lid thickness for topo ponds
      hs0       = 0.03_dbl_kind   ! snow depth for transition to bare sea ice (m)
      hs1       = 0.03_dbl_kind   ! snow depth for transition to bare pond ice (m)
      dpscale   = c1              ! alter e-folding time scale for flushing 
      frzpnd    = 'cesm'          ! melt pond refreezing parameterization
      rfracmin  = 0.15_dbl_kind   ! minimum retained fraction of meltwater
      rfracmax  = 0.85_dbl_kind   ! maximum retained fraction of meltwater
      pndaspect = 0.8_dbl_kind    ! ratio of pond depth to area fraction
      albicev   = 0.78_dbl_kind   ! visible ice albedo for h > ahmax
      albicei   = 0.36_dbl_kind   ! near-ir ice albedo for h > ahmax
      albsnowv  = 0.98_dbl_kind   ! cold snow albedo, visible
      albsnowi  = 0.70_dbl_kind   ! cold snow albedo, near IR
      ahmax     = 0.3_dbl_kind    ! thickness above which ice albedo is constant (m)
      atmbndy   = 'default'       ! or 'constant'

      default_season = 'winter' ! default forcing data
      fyear_init = 1998
      ycycle = 1

      atm_data_format = 'bin'     ! file format ('bin'=binary or 'nc'=netcdf)
      atm_data_type   = 'default'
      calc_strair     = .true.    ! calculate wind stress
      formdrag        = .false.   ! calculate form drag
      highfreq        = .false.   ! calculate high frequency RASM coupling
      natmiter        = 5         ! number of iterations for atm boundary layer calcs
      precip_units    = 'mks'     ! 'mm_per_month' or
                                  ! 'mm_per_sec' = 'mks' = kg/m^2 s
      tfrz_option     = 'mushy'   ! freezing temp formulation
      oceanmixed_ice  = .false.   ! if true, use internal ocean mixed layer
      ocn_data_format = 'bin'     ! file format ('bin'=binary or 'nc'=netcdf)
      ocn_data_type   = 'default'
      sss_data_type   = 'default'
      sst_data_type   = 'default'
      bgc_data_format = 'bin'     ! file format ('bin'=binary or 'nc'=netcdf)
      bgc_data_type   = 'default'
      data_dir    = ' '
!      dbug      = .false.         ! true writes diagnostics for input forcing
      restore_sst     = .false.   ! restore sst if true
      trestore        = 90        ! restoring timescale, days (0 instantaneous)

      ! extra tracers
      tr_iage      = .false. ! ice age
      tr_FY        = .false. ! ice age
      tr_lvl       = .false. ! level ice 
      tr_pond_cesm = .false. ! CESM melt ponds
      tr_pond_lvl  = .false. ! level-ice melt ponds
      tr_pond_topo = .false. ! explicit melt ponds (topographic)
      tr_aero      = .false. ! aerosols

      ! mushy layer gravity drainage physics
      a_rapid_mode      =  0.5e-3_dbl_kind ! channel radius for rapid drainage mode (m)
      Rac_rapid_mode    =    10.0_dbl_kind ! critical Rayleigh number
      aspect_rapid_mode =     1.0_dbl_kind ! aspect ratio (larger is wider)
      dSdt_slow_mode    = -1.5e-7_dbl_kind ! slow mode drainage strength (m s-1 K-1)
      phi_c_slow_mode   =    0.05_dbl_kind ! critical liquid fraction porosity cutoff
      phi_i_mushy       =    0.85_dbl_kind ! liquid fraction of congelation ice

      !-----------------------------------------------------------------
      ! read from input file name from command line if it exists,
      ! otherwise the default is icepack_in
      !-----------------------------------------------------------------

      if ( command_argument_count() == 1 ) then
        call get_command_argument(1,nml_filename)
      endif

      !-----------------------------------------------------------------
      ! read from input file
      !-----------------------------------------------------------------

      open (nu_nml, file=nml_filename, status='old',iostat=nml_error)
      if (nml_error /= 0) then
        nml_error = -1
      else
        nml_error =  1
      endif
      
      do while (nml_error > 0)
        print*,'Reading namelist file   ',nml_filename
        print*,'Reading setup_nml'
        read(nu_nml, nml=setup_nml,iostat=nml_error)
        if (nml_error /= 0) exit
        print*,'Reading tracer_nml'
        read(nu_nml, nml=tracer_nml,iostat=nml_error)
        if (nml_error /= 0) exit
        print*,'Reading thermo_nml'
        read(nu_nml, nml=thermo_nml,iostat=nml_error)
        if (nml_error /= 0) exit
        print*,'Reading shortwave_nml'
        read(nu_nml, nml=shortwave_nml,iostat=nml_error)
        if (nml_error /= 0) exit
        print*,'Reading ponds_nml'
        read(nu_nml, nml=ponds_nml,iostat=nml_error)
        if (nml_error /= 0) exit
        print*,'Reading forcing_nml'
        read(nu_nml, nml=forcing_nml,iostat=nml_error)
        if (nml_error /= 0) exit
      end do
      if (nml_error == 0) close(nu_nml)
      if (nml_error /= 0) then
        write(ice_stdout,*) 'error reading namelist'
        stop
      endif
      close(nu_nml)
      
      !-----------------------------------------------------------------
      ! set up diagnostics output and resolve conflicts
      !-----------------------------------------------------------------
      
      write(ice_stdout,*) 'Diagnostic output will be in files '
      write(ice_stdout,*)'    ','icepack.runlog.timestamp'
! tcraig, see below, no longer opened, using icepack.runlog.timestamp for "6"
!      write(ice_stdout,*)'    ',trim(diag_file)

      do n = 1,nx
        write(nx_names(n),'(a,i2.2)') 'point_',n
      enddo      
      nx_names(1) = 'icefree'
      nx_names(2) = 'slab'
      nx_names(3) = 'full_ITD'
      nx_names(4) = 'land'

      diag_len = len(trim(diag_file))
      do n = 1,nx
        diag_file_names=' '
        write(diag_file_names,'(a,a,a)') trim(diag_file),'.',trim(nx_names(n))
        write(ice_stdout,*)'    ',trim(diag_file_names)
        open(nu_diag_out+n-1, file=diag_file_names, status='unknown')
      end do

! tcraig, want nu_diag == ice_stdout == 6 to go to the icepack.runlog file
!      open (nu_diag, file=diag_file, status='unknown')
      
      write(nu_diag,*) '-----------------------------------'
      write(nu_diag,*) '  ICEPACK model diagnostic output  '
      write(nu_diag,*) '-----------------------------------'
      write(nu_diag,*) ' '



#ifndef ncdf
      ! netcdf is unavailable
!      atm_data_format = 'bin'
!      ocn_data_format = 'bin' 
#endif

      if (ncat == 1 .and. kitd == 1) then
         write (nu_diag,*) 'Remapping the ITD is not allowed for ncat=1.'
         write (nu_diag,*) 'Use kitd = 0 (delta function ITD) with kcatbound = 0'
         write (nu_diag,*) 'or for column configurations use kcatbound = -1'
         stop
      endif

      if (ncat /= 1 .and. kcatbound == -1) then
            write (nu_diag,*) &
               'WARNING: ITD required for ncat > 1'
            write (nu_diag,*) &
               'WARNING: Setting kitd and kcatbound to default values'
         kitd = 1
         kcatbound = 0
      endif

      rpcesm = c0
      rplvl  = c0
      rptopo = c0
      if (tr_pond_cesm) rpcesm = c1
      if (tr_pond_lvl ) rplvl  = c1
      if (tr_pond_topo) rptopo = c1

      tr_pond = .false. ! explicit melt ponds
      if (rpcesm + rplvl + rptopo > puny) tr_pond = .true.

      if (rpcesm + rplvl + rptopo > c1 + puny) then
            write (nu_diag,*) 'WARNING: Must use only one melt pond scheme'
            stop
      endif

      if (tr_pond_lvl .and. .not. tr_lvl) then
            write (nu_diag,*) 'WARNING: tr_pond_lvl=T but tr_lvl=F'
            write (nu_diag,*) 'WARNING: Setting tr_lvl=T'
         tr_lvl = .true.
      endif

      if (tr_pond_lvl .and. abs(hs0) > puny) then
            write (nu_diag,*) 'WARNING: tr_pond_lvl=T and hs0/=0'
            write (nu_diag,*) 'WARNING: Setting hs0=0'
         hs0 = c0
      endif

      if (tr_pond_cesm .and. trim(frzpnd) /= 'cesm') then
            write (nu_diag,*) 'WARNING: tr_pond_cesm=T'
            write (nu_diag,*) 'WARNING: frzpnd, dpscale not used'
         frzpnd = 'cesm'
      endif

      if (trim(shortwave) /= 'dEdd' .and. tr_pond .and. calc_tsfc) then
            write (nu_diag,*) 'WARNING: Must use dEdd shortwave'
            write (nu_diag,*) 'WARNING: with tr_pond and calc_tsfc=T.'
            write (nu_diag,*) 'WARNING: Setting shortwave = dEdd'
         shortwave = 'dEdd'
      endif

      if (tr_aero .and. n_aero==0) then
            write (nu_diag,*) 'WARNING: aerosols activated but'
            write (nu_diag,*) 'WARNING: not allocated in tracer array.'
            write (nu_diag,*) 'WARNING: Activate in compilation script.'
         stop
      endif

      if (tr_aero .and. trim(shortwave) /= 'dEdd') then
            write (nu_diag,*) 'WARNING: aerosols activated but dEdd'
            write (nu_diag,*) 'WARNING: shortwave is not.'
            write (nu_diag,*) 'WARNING: Setting shortwave = dEdd'
         shortwave = 'dEdd'
      endif

      rfracmin = min(max(rfracmin,c0),c1)
      rfracmax = min(max(rfracmax,c0),c1)

      if (ktherm == 2 .and. .not. calc_Tsfc) then
            write (nu_diag,*) 'WARNING: ktherm = 2 and calc_Tsfc = F'
            write (nu_diag,*) 'WARNING: Setting calc_Tsfc = T'
         calc_Tsfc = .true.
      endif

      if (ktherm == 1 .and. trim(tfrz_option) /= 'linear_salt') then
         write (nu_diag,*) &
         'WARNING: ktherm = 1 and tfrz_option = ',trim(tfrz_option)
         write (nu_diag,*) &
         'WARNING: For consistency, set tfrz_option = linear_salt'
      endif
      if (ktherm == 2 .and. trim(tfrz_option) /= 'mushy') then
         write (nu_diag,*) &
         'WARNING: ktherm = 2 and tfrz_option = ',trim(tfrz_option)
         write (nu_diag,*) &
         'WARNING: For consistency, set tfrz_option = mushy'
      endif

      if (formdrag) then
      if (trim(atmbndy) == 'constant') then
            write (nu_diag,*) 'WARNING: atmbndy = constant not allowed with formdrag'
            write (nu_diag,*) 'WARNING: Setting atmbndy = default'
         atmbndy = 'default'
      endif

      if (.not. calc_strair) then
            write (nu_diag,*) 'WARNING: formdrag=T but calc_strair=F'
            write (nu_diag,*) 'WARNING: Setting calc_strair=T'
         calc_strair = .true.
      endif

      if (tr_pond_cesm) then
            write (nu_diag,*) 'ERROR: formdrag=T but frzpnd=cesm' 
         stop
      endif

      if (.not. tr_lvl) then
            write (nu_diag,*) 'WARNING: formdrag=T but tr_lvl=F'
            write (nu_diag,*) 'WARNING: Setting tr_lvl=T'
         tr_lvl = .true.
      endif
      endif

      if (trim(fbot_xfer_type) == 'Cdn_ocn' .and. .not. formdrag)  then
            write (nu_diag,*) 'WARNING: formdrag=F but fbot_xfer_type=Cdn_ocn'
            write (nu_diag,*) 'WARNING: Setting fbot_xfer_type = constant'
         fbot_xfer_type = 'constant'
      endif

      !-----------------------------------------------------------------
      ! spew
      !-----------------------------------------------------------------

         write(nu_diag,*) ' Document ice_in namelist parameters:'
         write(nu_diag,*) ' ==================================== '
         write(nu_diag,*) ' '
         write(nu_diag,1020) ' days_per_year             = ', days_per_year
         write(nu_diag,1010) ' use_leap_years            = ', use_leap_years
         write(nu_diag,1020) ' year_init                 = ', year_init
         write(nu_diag,1020) ' istep0                    = ', istep0
         write(nu_diag,1000) ' dt                        = ', dt
         write(nu_diag,1020) ' npt                       = ', npt
         write(nu_diag,1020) ' diagfreq                  = ', diagfreq
         write(nu_diag,1030) ' dumpfreq                  = ', &
                               trim(dumpfreq)
         write(nu_diag,1010) ' restart                   = ', restart
         write(nu_diag,*)    ' restart_dir               = ', &
                               trim(restart_dir)
         write(nu_diag,*)    ' restart_file              = ', &
                               trim(restart_file)
         write(nu_diag,*)    ' ice_ic                    = ', &
                               trim(ice_ic)
         write(nu_diag,1020) ' kitd                      = ', kitd
         write(nu_diag,1020) ' kcatbound                 = ', &
                               kcatbound
         write(nu_diag,1020) ' ndtd                      = ', ndtd
         write(nu_diag,1020) ' kstrength                 = ', kstrength
         write(nu_diag,1020) ' krdg_partic               = ', &
                               krdg_partic
         write(nu_diag,1020) ' krdg_redist               = ', &
                               krdg_redist
         if (krdg_redist == 1) &
         write(nu_diag,1000) ' mu_rdg                    = ', mu_rdg
         if (kstrength == 1) &
         write(nu_diag,1000) ' Cf                        = ', Cf
         write(nu_diag,1030) ' shortwave                 = ', &
                               trim(shortwave)
         if (cpl_bgc) then
             write(nu_diag,1000) ' BGC coupling is switched ON'
         else
             write(nu_diag,1000) ' BGC coupling is switched OFF'
          endif

         if (trim(shortwave) == 'dEdd') then
           write(nu_diag,1000) ' R_ice                     = ', R_ice
           write(nu_diag,1000) ' R_pnd                     = ', R_pnd
           write(nu_diag,1000) ' R_snw                     = ', R_snw
           write(nu_diag,1000) ' dT_mlt                    = ', dT_mlt
           write(nu_diag,1000) ' rsnw_mlt                  = ', rsnw_mlt
           write(nu_diag,1000) ' kalg                      = ', kalg
           write(nu_diag,1000) ' hp1                       = ', hp1
           write(nu_diag,1000) ' hs0                       = ', hs0
         else
           write(nu_diag,1030) ' albedo_type               = ', &
               trim(albedo_type)
           write(nu_diag,1000) ' albicev                   = ', albicev
           write(nu_diag,1000) ' albicei                   = ', albicei
           write(nu_diag,1000) ' albsnowv                  = ', albsnowv
           write(nu_diag,1000) ' albsnowi                  = ', albsnowi
           write(nu_diag,1000) ' ahmax                     = ', ahmax
         endif
       
         write(nu_diag,1000) ' rfracmin                  = ', rfracmin
         write(nu_diag,1000) ' rfracmax                  = ', rfracmax
         if (tr_pond_lvl) then
           write(nu_diag,1000) ' hs1                       = ', hs1
           write(nu_diag,1000) ' dpscale                   = ', dpscale
           write(nu_diag,1030) ' frzpnd                    = ', trim(frzpnd)
         endif
         if (tr_pond .and. .not. tr_pond_lvl) &
             write(nu_diag,1000) ' pndaspect                 = ', pndaspect

         write(nu_diag,1020) ' ktherm                    = ', ktherm
         if (ktherm == 1) &
             write(nu_diag,1030) ' conduct                   = ', conduct
         if (ktherm == 2) then
           write(nu_diag,1005) ' a_rapid_mode              = ', a_rapid_mode
           write(nu_diag,1005) ' Rac_rapid_mode            = ', Rac_rapid_mode
           write(nu_diag,1005) ' aspect_rapid_mode         = ', aspect_rapid_mode
           write(nu_diag,1005) ' dSdt_slow_mode            = ', dSdt_slow_mode
           write(nu_diag,1005) ' phi_c_slow_mode           = ', phi_c_slow_mode
           write(nu_diag,1005) ' phi_i_mushy               = ', phi_i_mushy
         endif

         write(nu_diag,1030) ' atmbndy                   = ', &
                               trim(atmbndy)
         write(nu_diag,1010) ' formdrag                  = ', formdrag
         write(nu_diag,1010) ' highfreq                  = ', highfreq
         write(nu_diag,1020) ' natmiter                  = ', natmiter
         write(nu_diag,1010) ' calc_strair               = ', calc_strair
         write(nu_diag,1010) ' calc_Tsfc                 = ', calc_Tsfc

         write(nu_diag,*)    ' atm_data_type             = ', &
                               trim(atm_data_type)
         write(nu_diag,*)    ' ocn_data_type             = ', &
                               trim(ocn_data_type)
         write(nu_diag,*)    ' bgc_data_type             = ', &
                               trim(bgc_data_type)

         write(nu_diag,1010) ' update_ocn_f              = ', update_ocn_f
         write(nu_diag,1010) ' l_mpond_fresh             = ', l_mpond_fresh
         write(nu_diag,1005) ' ustar_min                 = ', ustar_min
         write(nu_diag, *)   ' fbot_xfer_type            = ', &
                               trim(fbot_xfer_type)
         write(nu_diag,1010) ' oceanmixed_ice            = ', &
                               oceanmixed_ice
         write(nu_diag,*)    ' tfrz_option               = ', &
                               trim(tfrz_option)

         write (nu_diag,*) ' '

         write(nu_diag,*)    ' sss_data_type             = ', &
                               trim(sss_data_type)
         write(nu_diag,*)    ' sst_data_type             = ', &
                               trim(sst_data_type)
         write(nu_diag,1010) ' restore_sst               = ', &
             restore_sst
         !if (restore_ice .or. restore_sst) &
         write(nu_diag,1010) ' trestore                  = ', trestore

         ! tracers
         write(nu_diag,1010) ' tr_iage                   = ', tr_iage
         write(nu_diag,1010) ' tr_FY                     = ', tr_FY
         write(nu_diag,1010) ' tr_lvl                    = ', tr_lvl
         write(nu_diag,1010) ' tr_pond_cesm              = ', tr_pond_cesm
         write(nu_diag,1010) ' tr_pond_lvl               = ', tr_pond_lvl
         write(nu_diag,1010) ' tr_pond_topo              = ', tr_pond_topo
         write(nu_diag,1010) ' tr_aero                   = ', tr_aero

         nt_Tsfc = 1           ! index tracers, starting with Tsfc = 1
         ntrcr = 1             ! count tracers, starting with Tsfc = 1

         nt_qice = ntrcr + 1
         ntrcr = ntrcr + nilyr ! qice in nilyr layers

         nt_qsno = ntrcr + 1
         ntrcr = ntrcr + nslyr ! qsno in nslyr layers

         nt_sice = ntrcr + 1
         ntrcr = ntrcr + nilyr ! sice in nilyr layers

         nt_iage = max_ntrcr
         if (tr_iage) then
             ntrcr = ntrcr + 1
             nt_iage = ntrcr   ! chronological ice age
         endif

         nt_FY = max_ntrcr
         if (tr_FY) then
             ntrcr = ntrcr + 1
             nt_FY = ntrcr     ! area of first year ice
         endif

         nt_alvl = max_ntrcr
         nt_vlvl = max_ntrcr
         if (tr_lvl) then
             ntrcr = ntrcr + 1
             nt_alvl = ntrcr
             ntrcr = ntrcr + 1
             nt_vlvl = ntrcr
         endif

         nt_apnd = max_ntrcr
         nt_hpnd = max_ntrcr
         nt_ipnd = max_ntrcr
         if (tr_pond) then            ! all explicit melt pond schemes
             ntrcr = ntrcr + 1
             nt_apnd = ntrcr
             ntrcr = ntrcr + 1
             nt_hpnd = ntrcr
             if (tr_pond_lvl) then
                 ntrcr = ntrcr + 1    ! refrozen pond ice lid thickness
                 nt_ipnd = ntrcr      ! on level-ice ponds (if frzpnd='hlid')
             endif
             if (tr_pond_topo) then
                 ntrcr = ntrcr + 1    ! 
                 nt_ipnd = ntrcr      ! refrozen pond ice lid thickness
             endif
         endif

         nt_aero = max_ntrcr - 4*n_aero
         if (tr_aero) then
             nt_aero = ntrcr + 1
             ntrcr = ntrcr + 4*n_aero ! 4 dEdd layers, n_aero species
         endif
              
         if (ntrcr > max_ntrcr-1) then
            write(nu_diag,*) 'max_ntrcr-1 < number of namelist tracers'
            write(nu_diag,*) 'max_ntrcr-1 = ',max_ntrcr-1,' ntrcr = ',ntrcr
            stop
         endif                               

         write(nu_diag,*) ' '
         write(nu_diag,1020) 'max_ntrcr = ', max_ntrcr
         write(nu_diag,1020) 'ntrcr = ', ntrcr
         write(nu_diag,*) ' '
         write(nu_diag,1020)'nt_sice = ', nt_sice
         write(nu_diag,1020)'nt_qice = ', nt_qice
         write(nu_diag,1020)'nt_qsno = ', nt_qsno
         write(nu_diag,*)' '
         write(nu_diag,1020)'ncat', ncat
         write(nu_diag,1020)'nilyr', nilyr
         write(nu_diag,1020)'nslyr', nslyr
         write(nu_diag,*)' '
         write(nu_diag,1020)'nx', nx
         write(nu_diag,*)' '

 1000    format (a30,2x,f9.2)  ! a30 to align formatted, unformatted statements
 1005    format (a30,2x,f9.6)  ! float
 1010    format (a30,2x,l6)    ! logical
 1020    format (a30,2x,i6)    ! integer
 1030    format (a30,   a8)    ! character
 1040    format (a30,2x,6i6)   ! integer
 1050    format (a30,2x,6a6)   ! character

      if (formdrag) then
         if (nt_apnd==0) then
            write(nu_diag,*)'ERROR: nt_apnd:',nt_apnd
            stop
         elseif (nt_hpnd==0) then
            write(nu_diag,*)'ERROR: nt_hpnd:',nt_hpnd
            stop
         elseif (nt_ipnd==0) then
            write(nu_diag,*)'ERROR: nt_ipnd:',nt_ipnd
            stop
         elseif (nt_alvl==0) then
            write(nu_diag,*)'ERROR: nt_alvl:',nt_alvl
            stop
         elseif (nt_vlvl==0) then
            write(nu_diag,*)'ERROR: nt_vlvl:',nt_vlvl
            stop
         endif
      endif

      end subroutine input_data

!=======================================================================

! Horizontal grid initialization:
!
! author: Elizabeth C. Hunke, LANL

      subroutine init_grid2

      use icepack_drv_constants, only: c0, puny
      use icepack_drv_constants, only: pi, p5, c1

      integer :: i

      !-----------------------------------------------------------------
      ! lat, lon, cell widths, angle, land mask
      !-----------------------------------------------------------------

      TLAT(:) = p5*pi  ! pi/2, North pole
      TLON(:) = c0

      do i = 2, nx
         TLAT(i) = TLAT(i-1) - p5*pi/180._dbl_kind ! half-deg increments
      enddo

      tmask(:) = .true.
      tmask(nx) = .false.  ! land in last grid cell

      !-----------------------------------------------------------------
      ! create hemisphere masks
      !-----------------------------------------------------------------

         lmask_n(:) = .false.
         lmask_s(:) = .false.

         do i = 1, nx
            if (TLAT(i) >= -puny) lmask_n(i) = .true. ! N. Hem.
            if (TLAT(i) <  -puny) lmask_s(i) = .true. ! S. Hem.
         enddo

      end subroutine init_grid2

!=======================================================================

! Initialize state for the itd model
!
! authors: C. M. Bitz, UW
!          William H. Lipscomb, LANL

      subroutine init_state

      use icepack_intfc, only: icepack_aggregate
      use icepack_drv_parameters, only: heat_capacity
      use icepack_drv_constants, only: c0, c1, nu_diag
      use icepack_drv_domain_size, only: ncat, nilyr, nslyr, max_ntrcr, n_aero
      use icepack_drv_flux, only: sst, Tf, Tair, salinz, Tmltz
      use icepack_drv_state, only: trcr_depend, aicen, trcrn, vicen, vsnon
      use icepack_drv_state, only: aice0, aice, vice, vsno, trcr, aice_init
      use icepack_drv_state, only: n_trcr_strata, nt_strata, trcr_base
      use icepack_drv_tracers, only: ntrcr
      use icepack_drv_tracers, only: tr_iage, tr_FY, tr_lvl, tr_aero
      use icepack_drv_tracers, only: tr_pond_cesm, tr_pond_lvl, tr_pond_topo
      use icepack_drv_tracers, only: nt_Tsfc, nt_sice, nt_qice, nt_qsno, nt_iage, nt_fy
      use icepack_drv_tracers, only: nt_alvl, nt_vlvl, nt_apnd, nt_hpnd, nt_ipnd, nt_aero

      integer (kind=int_kind) :: &
         i           , & ! horizontal indes
         k           , & ! vertical index
         it              ! tracer index

      !-----------------------------------------------------------------
      ! Check number of layers in ice and snow.
      !-----------------------------------------------------------------
         if (nilyr < 1) then
            write (nu_diag,*) 'nilyr =', nilyr
            write (nu_diag,*) 'Must have at least one ice layer'
            stop
         endif

         if (nslyr < 1) then
            write (nu_diag,*) 'nslyr =', nslyr
            write (nu_diag,*) 'Must have at least one snow layer'
            stop
         endif

         if (.not.heat_capacity) then

            write (nu_diag,*) 'WARNING - Zero-layer thermodynamics'

            if (nilyr > 1) then
               write (nu_diag,*) 'nilyr =', nilyr
               write (nu_diag,*)        &
                    'Must have nilyr = 1 if ktherm = 0'
               stop
            endif

            if (nslyr > 1) then
               write (nu_diag,*) 'nslyr =', nslyr
               write (nu_diag,*)        &
                    'Must have nslyr = 1 if heat_capacity = F'
               stop
            endif

         endif   ! heat_capacity = F

      !-----------------------------------------------------------------
      ! Set tracer types
      !-----------------------------------------------------------------

      trcr_depend(nt_Tsfc) = 0 ! ice/snow surface temperature
      do k = 1, nilyr
         trcr_depend(nt_sice + k - 1) = 1 ! volume-weighted ice salinity
         trcr_depend(nt_qice + k - 1) = 1 ! volume-weighted ice enthalpy
      enddo
      do k = 1, nslyr
         trcr_depend(nt_qsno + k - 1) = 2 ! volume-weighted snow enthalpy
      enddo
      if (tr_iage) trcr_depend(nt_iage)  = 1   ! volume-weighted ice age
      if (tr_FY)   trcr_depend(nt_FY)    = 0   ! area-weighted first-year ice area
      if (tr_lvl)  trcr_depend(nt_alvl)  = 0   ! level ice area
      if (tr_lvl)  trcr_depend(nt_vlvl)  = 1   ! level ice volume
      if (tr_pond_cesm) then
                   trcr_depend(nt_apnd)  = 0           ! melt pond area
                   trcr_depend(nt_hpnd)  = 2+nt_apnd   ! melt pond depth
      endif
      if (tr_pond_lvl) then
                   trcr_depend(nt_apnd)  = 2+nt_alvl   ! melt pond area
                   trcr_depend(nt_hpnd)  = 2+nt_apnd   ! melt pond depth
                   trcr_depend(nt_ipnd)  = 2+nt_apnd   ! refrozen pond lid
      endif
      if (tr_pond_topo) then
                   trcr_depend(nt_apnd)  = 0           ! melt pond area
                   trcr_depend(nt_hpnd)  = 2+nt_apnd   ! melt pond depth
                   trcr_depend(nt_ipnd)  = 2+nt_apnd   ! refrozen pond lid
      endif
      if (tr_aero) then ! volume-weighted aerosols
         do it = 1, n_aero
            trcr_depend(nt_aero+(it-1)*4  ) = 2 ! snow
            trcr_depend(nt_aero+(it-1)*4+1) = 2 ! snow
            trcr_depend(nt_aero+(it-1)*4+2) = 1 ! ice
            trcr_depend(nt_aero+(it-1)*4+3) = 1 ! ice
         enddo
      endif

      do it = 1, ntrcr
         ! mask for base quantity on which tracers are carried
         if (trcr_depend(it) == 0) then      ! area
            trcr_base(it,1) = c1 
         elseif (trcr_depend(it) == 1) then  ! ice volume
            trcr_base(it,2) = c1 
         elseif (trcr_depend(it) == 2) then  ! snow volume
            trcr_base(it,3) = c1 
         else
            trcr_base(it,1) = c1    ! default: ice area
            trcr_base(it,2) = c0
            trcr_base(it,3) = c0
         endif

         ! initialize number of underlying tracer layers
         n_trcr_strata(it) = 0
         ! default indices of underlying tracer layers
         nt_strata   (it,1) = 0
         nt_strata   (it,2) = 0
      enddo

      if (tr_pond_cesm) then
         n_trcr_strata(nt_hpnd)   = 1       ! melt pond depth
         nt_strata    (nt_hpnd,1) = nt_apnd ! on melt pond area
      endif
      if (tr_pond_lvl) then
         n_trcr_strata(nt_apnd)   = 1       ! melt pond area
         nt_strata    (nt_apnd,1) = nt_alvl ! on level ice area
         n_trcr_strata(nt_hpnd)   = 2       ! melt pond depth
         nt_strata    (nt_hpnd,2) = nt_apnd ! on melt pond area
         nt_strata    (nt_hpnd,1) = nt_alvl ! on level ice area
         n_trcr_strata(nt_ipnd)   = 2       ! refrozen pond lid
         nt_strata    (nt_ipnd,2) = nt_apnd ! on melt pond area
         nt_strata    (nt_ipnd,1) = nt_alvl ! on level ice area
      endif
      if (tr_pond_topo) then
         n_trcr_strata(nt_hpnd)   = 1       ! melt pond depth
         nt_strata    (nt_hpnd,1) = nt_apnd ! on melt pond area
         n_trcr_strata(nt_ipnd)   = 1       ! refrozen pond lid
         nt_strata    (nt_ipnd,1) = nt_apnd ! on melt pond area
      endif

      !-----------------------------------------------------------------
      ! Set state variables
      !-----------------------------------------------------------------

      call set_state_var (nx,          ice_ic,       &
          TLON  (:),   TLAT (:),     &
          Tair  (:),   sst  (:),     &
          Tf    (:),                 &
          salinz(:,:), Tmltz(:,:),   &
          aicen (:,:), trcrn(:,:,:), &
          vicen (:,:), vsnon(:,:))

      !-----------------------------------------------------------------
      ! compute aggregate ice state and open water area
      !-----------------------------------------------------------------

      !$OMP PARALLEL DO PRIVATE(i)
      do i = 1, nx
         aice(i) = c0
         vice(i) = c0
         vsno(i) = c0
         do it = 1, max_ntrcr
            trcr(i,it) = c0
         enddo

         if (tmask(i)) &
         call icepack_aggregate (ncat,               &
                                aicen(i,:),  &
                                trcrn(i,1:ntrcr,:), &
                                vicen(i,:),   &
                                vsnon(i,:),   &
                                aice (i),   &
                                trcr (i,1:ntrcr),   &
                                vice (i),   &
                                vsno (i),   &
                                aice0(i),   &
                                ntrcr,               &
                                trcr_depend  (1:ntrcr),&
                                trcr_base    (1:ntrcr,:),&
                                n_trcr_strata(1:ntrcr),&
                                nt_strata    (1:ntrcr,:))

         aice_init(i) = aice(i)

      enddo
      !$OMP END PARALLEL DO

      end subroutine init_state

!=======================================================================

! Initialize state in each ice thickness category
!
! authors: Elizabeth Hunke, LANL

      subroutine set_state_var (nx,       ice_ic,   &
                                TLON,     TLAT, &
                                Tair,     sst,  &
                                Tf,       &
                                salinz,   Tmltz, &
                                aicen,    trcrn, &
                                vicen,    vsnon)

      use icepack_drv_arrays_column, only: hin_max
      use icepack_intfc, only: icepack_init_trcr
      use icepack_drv_constants, only: c0, c1, c2, c3, p2, p5, rhoi, rhos, Lfresh
      use icepack_drv_constants, only: cp_ice, cp_ocn, Tsmelt, Tffresh, puny
      use icepack_drv_domain_size, only: nilyr, nslyr, max_ntrcr, ncat
      use icepack_drv_tracers, only: tr_brine, tr_lvl
      use icepack_drv_tracers, only: nt_Tsfc, nt_qice, nt_qsno, nt_sice
      use icepack_drv_tracers, only: nt_fbri, nt_alvl, nt_vlvl
!      use icepack_drv_forcing, only: atm_data_type

      integer (kind=int_kind), intent(in) :: &
         nx          ! number of grid cells

      character(len=char_len_long), intent(in) :: & 
         ice_ic      ! method of ice cover initialization  ! not used for now

      real (kind=dbl_kind), dimension (nx), &
         intent(in) :: &
         TLON   , & ! longitude of temperature pts (radians)  ! not used for now
         TLAT       ! latitude of temperature pts (radians)

      real (kind=dbl_kind), dimension (nx), intent(in) :: &
         Tair        ! air temperature  (K)

      ! ocean values may be redefined here, unlike in CICE
      real (kind=dbl_kind), dimension (nx), intent(inout) :: &
         Tf      , & ! freezing temperature (C) 
         sst         ! sea surface temperature (C) 

      real (kind=dbl_kind), dimension (nx,nilyr), &
         intent(in) :: &
         salinz  , & ! initial salinity profile
         Tmltz       ! initial melting temperature profile

      real (kind=dbl_kind), dimension (nx,ncat), &
         intent(out) :: &
         aicen , & ! concentration of ice
         vicen , & ! volume per unit area of ice          (m)
         vsnon     ! volume per unit area of snow         (m)

      real (kind=dbl_kind), dimension (nx,max_ntrcr,ncat), &
         intent(out) :: &
         trcrn     ! ice tracers
                   ! 1: surface temperature of ice/snow (C)

      ! local variables

      integer (kind=int_kind) :: &
         i           , & ! horizontal indices
         k           , & ! ice layer index
         n           , & ! thickness category index
         it              ! tracer index

      real (kind=dbl_kind) :: &
         Tsfc, sum, hbar

      real (kind=dbl_kind), dimension(ncat) :: &
         ainit, hinit    ! initial area, thickness

      real (kind=dbl_kind), dimension(nilyr) :: &
         qin             ! ice enthalpy (J/m3)

      real (kind=dbl_kind), dimension(nslyr) :: &
         qsn             ! snow enthalpy (J/m3)

      real (kind=dbl_kind), parameter :: &
         hsno_init = 0.25_dbl_kind   ! initial snow thickness (m)

      ! Initialize state variables.
      ! If restarting, these values are overwritten.

      do n = 1, ncat
         do i = 1, nx
            aicen(i,n) = c0
            vicen(i,n) = c0
            vsnon(i,n) = c0
            trcrn(i,nt_Tsfc,n) = Tf(i)  ! surface temperature 
            if (max_ntrcr >= 2) then
               do it = 2, max_ntrcr
                  trcrn(i,it,n) = c0
               enddo
            endif
            if (tr_lvl)   trcrn(i,nt_alvl,n) = c1
            if (tr_lvl)   trcrn(i,nt_vlvl,n) = c1
            if (tr_brine) trcrn(i,nt_fbri,n) = c1
            do k = 1, nilyr
               trcrn(i,nt_sice+k-1,n) = salinz(i,k)
            enddo
            do k = 1, nslyr
               trcrn(i,nt_qsno+k-1,n) = -rhos * Lfresh
            enddo
         enddo
         ainit(n) = c0
         hinit(n) = c0
      enddo

      !-----------------------------------------------------------------
      ! For Icepack testing, the grid vector is populated with several
      ! different ice distributions, including ice-free, a single-
      ! thickness slab, a full thickness distribution (as in CICE),
      ! and land
      !-----------------------------------------------------------------

      i = 1  ! ice-free
             ! already initialized above 

      !-----------------------------------------------------------------

      i = 2  ! 2-m slab, no snow
      ainit(3) = c1  ! assumes we are using the default ITD boundaries
      hinit(3) = c2
      do n = 1, ncat
        ! ice volume, snow volume
        aicen(i,n) = ainit(n)
        vicen(i,n) = hinit(n) * ainit(n) ! m
        vsnon(i,n) = c0
        ! tracers
        call icepack_init_trcr(Tair(i),     Tf(i),      &
            salinz(i,:), Tmltz(i,:), &
            Tsfc,                        &
            nilyr,         nslyr,        &
            qin(:),        qsn(:))
        
        ! surface temperature
        trcrn(i,nt_Tsfc,n) = Tsfc ! deg C
        ! ice enthalpy, salinity 
        do k = 1, nilyr
          trcrn(i,nt_qice+k-1,n) = qin(k)
          trcrn(i,nt_sice+k-1,n) = salinz(i,k)
        enddo
        ! snow enthalpy
        do k = 1, nslyr
          trcrn(i,nt_qsno+k-1,n) = qsn(k)
        enddo               ! nslyr
        ! brine fraction
        if (tr_brine) trcrn(i,nt_fbri,n) = c1
      enddo                  ! ncat
      
      !-----------------------------------------------------------------

      i = 3  ! full thickness distribution
      ! initial category areas in cells with ice
      hbar = c3  ! initial ice thickness with greatest area
      ! Note: the resulting average ice thickness 
      ! tends to be less than hbar due to the
      ! nonlinear distribution of ice thicknesses 

      sum = c0
      do n = 1, ncat
        if (n < ncat) then
          hinit(n) = p5*(hin_max(n-1) + hin_max(n)) ! m
        else                ! n=ncat
          hinit(n) = (hin_max(n-1) + c1) ! m
        endif
        ! parabola, max at h=hbar, zero at h=0, 2*hbar
        ainit(n) = max(c0, (c2*hbar*hinit(n) - hinit(n)**2))
        sum = sum + ainit(n)
      enddo
      do n = 1, ncat
        ainit(n) = ainit(n) / (sum + puny/ncat) ! normalize
      enddo
      
      do n = 1, ncat
        ! ice volume, snow volume
        aicen(i,n) = ainit(n)
        vicen(i,n) = hinit(n) * ainit(n) ! m
        vsnon(i,n) = min(aicen(i,n)*hsno_init,p2*vicen(i,n))
        ! tracers
        call icepack_init_trcr(Tair(i),     Tf(i),      &
            salinz(i,:), Tmltz(i,:), &
            Tsfc,                        &
            nilyr,         nslyr,        &
            qin(:),        qsn(:))
        
        ! surface temperature
        trcrn(i,nt_Tsfc,n) = Tsfc ! deg C
        ! ice enthalpy, salinity 
        do k = 1, nilyr
          trcrn(i,nt_qice+k-1,n) = qin(k)
          trcrn(i,nt_sice+k-1,n) = salinz(i,k)
        enddo
        ! snow enthalpy
        do k = 1, nslyr
          trcrn(i,nt_qsno+k-1,n) = qsn(k)
        enddo               ! nslyr
        ! brine fraction
        if (tr_brine) trcrn(i,nt_fbri,n) = c1
      enddo                  ! ncat
      
      !-----------------------------------------------------------------
      
      ! land
      ! already initialized above (tmask = 0)
      i = 4
      sst(i) = c0
      Tf(i) = c0

    end subroutine set_state_var

!=======================================================================

  end module icepack_drv_init

!=======================================================================<|MERGE_RESOLUTION|>--- conflicted
+++ resolved
@@ -53,7 +53,6 @@
       use icepack_drv_constants, only: c0, c1, puny, ice_stdout, nu_diag, nu_diag_out, nu_nml
       use icepack_drv_diagnostics, only: diag_file, nx_names
       use icepack_drv_domain_size, only: nilyr, nslyr, max_ntrcr, ncat, n_aero
-<<<<<<< HEAD
       use icepack_drv_calendar, only: year_init, istep0, &
                               dumpfreq, diagfreq, &
                               npt, dt, ndtd, days_per_year, use_leap_years
@@ -77,28 +76,6 @@
                                    aspect_rapid_mode, dSdt_slow_mode, &
                                    phi_c_slow_mode, phi_i_mushy, &
                                    Cf, tfrz_option, kalg, fbot_xfer_type
-=======
-      use icepack_drv_calendar, only: year_init, istep0
-      use icepack_drv_calendar, only: dumpfreq, diagfreq
-      use icepack_drv_calendar, only: npt, dt, ndtd, days_per_year, use_leap_years
-      use icepack_drv_restart_shared, only: restart, restart_dir, restart_file
-      use icepack_drv_flux, only: update_ocn_f, l_mpond_fresh, cpl_bgc
-      use icepack_drv_flux, only: default_season
-      use icepack_drv_forcing, only: precip_units,    fyear_init,      ycycle
-      use icepack_drv_forcing, only: atm_data_type,   ocn_data_type,   bgc_data_type
-      use icepack_drv_forcing, only: atm_data_format, ocn_data_format, bgc_data_format
-      use icepack_drv_forcing, only: data_dir,        dbug
-
-      use icepack_drv_tracers, only: tr_iage, tr_FY, tr_lvl, tr_pond
-      use icepack_drv_tracers, only: tr_pond_cesm, tr_pond_lvl, tr_pond_topo
-      use icepack_drv_tracers, only: tr_aero, nt_Tsfc, nt_qice, nt_qsno, nt_sice
-      use icepack_drv_tracers, only: nt_iage, nt_FY, nt_alvl, nt_vlvl, nt_apnd, nt_hpnd, nt_ipnd
-      use icepack_drv_tracers, only: nt_aero, ntrcr
-      use icepack_drv_parameters, only: a_rapid_mode, Rac_rapid_mode
-      use icepack_drv_parameters, only: aspect_rapid_mode, dSdt_slow_mode
-      use icepack_drv_parameters, only: phi_c_slow_mode, phi_i_mushy
-      use icepack_drv_parameters, only: Cf, tfrz_option, kalg, fbot_xfer_type
->>>>>>> d512dfd2
 
       ! local variables
 
@@ -536,44 +513,44 @@
           endif
 
          if (trim(shortwave) == 'dEdd') then
-           write(nu_diag,1000) ' R_ice                     = ', R_ice
-           write(nu_diag,1000) ' R_pnd                     = ', R_pnd
-           write(nu_diag,1000) ' R_snw                     = ', R_snw
-           write(nu_diag,1000) ' dT_mlt                    = ', dT_mlt
-           write(nu_diag,1000) ' rsnw_mlt                  = ', rsnw_mlt
-           write(nu_diag,1000) ' kalg                      = ', kalg
-           write(nu_diag,1000) ' hp1                       = ', hp1
-           write(nu_diag,1000) ' hs0                       = ', hs0
+         write(nu_diag,1000) ' R_ice                     = ', R_ice
+         write(nu_diag,1000) ' R_pnd                     = ', R_pnd
+         write(nu_diag,1000) ' R_snw                     = ', R_snw
+         write(nu_diag,1000) ' dT_mlt                    = ', dT_mlt
+         write(nu_diag,1000) ' rsnw_mlt                  = ', rsnw_mlt
+         write(nu_diag,1000) ' kalg                      = ', kalg
+         write(nu_diag,1000) ' hp1                       = ', hp1
+         write(nu_diag,1000) ' hs0                       = ', hs0
          else
-           write(nu_diag,1030) ' albedo_type               = ', &
-               trim(albedo_type)
-           write(nu_diag,1000) ' albicev                   = ', albicev
-           write(nu_diag,1000) ' albicei                   = ', albicei
-           write(nu_diag,1000) ' albsnowv                  = ', albsnowv
-           write(nu_diag,1000) ' albsnowi                  = ', albsnowi
-           write(nu_diag,1000) ' ahmax                     = ', ahmax
+         write(nu_diag,1030) ' albedo_type               = ', &
+                               trim(albedo_type)
+         write(nu_diag,1000) ' albicev                   = ', albicev
+         write(nu_diag,1000) ' albicei                   = ', albicei
+         write(nu_diag,1000) ' albsnowv                  = ', albsnowv
+         write(nu_diag,1000) ' albsnowi                  = ', albsnowi
+         write(nu_diag,1000) ' ahmax                     = ', ahmax
          endif
-       
+
          write(nu_diag,1000) ' rfracmin                  = ', rfracmin
          write(nu_diag,1000) ' rfracmax                  = ', rfracmax
          if (tr_pond_lvl) then
-           write(nu_diag,1000) ' hs1                       = ', hs1
-           write(nu_diag,1000) ' dpscale                   = ', dpscale
-           write(nu_diag,1030) ' frzpnd                    = ', trim(frzpnd)
+         write(nu_diag,1000) ' hs1                       = ', hs1
+         write(nu_diag,1000) ' dpscale                   = ', dpscale
+         write(nu_diag,1030) ' frzpnd                    = ', trim(frzpnd)
          endif
          if (tr_pond .and. .not. tr_pond_lvl) &
-             write(nu_diag,1000) ' pndaspect                 = ', pndaspect
+         write(nu_diag,1000) ' pndaspect                 = ', pndaspect
 
          write(nu_diag,1020) ' ktherm                    = ', ktherm
          if (ktherm == 1) &
-             write(nu_diag,1030) ' conduct                   = ', conduct
+         write(nu_diag,1030) ' conduct                   = ', conduct
          if (ktherm == 2) then
-           write(nu_diag,1005) ' a_rapid_mode              = ', a_rapid_mode
-           write(nu_diag,1005) ' Rac_rapid_mode            = ', Rac_rapid_mode
-           write(nu_diag,1005) ' aspect_rapid_mode         = ', aspect_rapid_mode
-           write(nu_diag,1005) ' dSdt_slow_mode            = ', dSdt_slow_mode
-           write(nu_diag,1005) ' phi_c_slow_mode           = ', phi_c_slow_mode
-           write(nu_diag,1005) ' phi_i_mushy               = ', phi_i_mushy
+         write(nu_diag,1005) ' a_rapid_mode              = ', a_rapid_mode
+         write(nu_diag,1005) ' Rac_rapid_mode            = ', Rac_rapid_mode
+         write(nu_diag,1005) ' aspect_rapid_mode         = ', aspect_rapid_mode
+         write(nu_diag,1005) ' dSdt_slow_mode            = ', dSdt_slow_mode
+         write(nu_diag,1005) ' phi_c_slow_mode           = ', phi_c_slow_mode
+         write(nu_diag,1005) ' phi_i_mushy               = ', phi_i_mushy
          endif
 
          write(nu_diag,1030) ' atmbndy                   = ', &
@@ -978,8 +955,8 @@
 
       use icepack_drv_arrays_column, only: hin_max
       use icepack_intfc, only: icepack_init_trcr
-      use icepack_drv_constants, only: c0, c1, c2, c3, p2, p5, rhoi, rhos, Lfresh
-      use icepack_drv_constants, only: cp_ice, cp_ocn, Tsmelt, Tffresh, puny
+      use icepack_drv_constants, only: c0, c1, c2, c3, p2, p5, rhoi, rhos, Lfresh, &
+           cp_ice, cp_ocn, Tsmelt, Tffresh, rad_to_deg, puny
       use icepack_drv_domain_size, only: nilyr, nslyr, max_ntrcr, ncat
       use icepack_drv_tracers, only: tr_brine, tr_lvl
       use icepack_drv_tracers, only: nt_Tsfc, nt_qice, nt_qsno, nt_sice
